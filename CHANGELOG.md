--- conflicted
+++ resolved
@@ -20,12 +20,9 @@
 - cosmwasm-std: Implement `saturating_add`/`sub`/`mul` for
   `Decimal`/`Decimal256`.
 - cosmwasm-std: Implement `MIN` const value for all `Uint` and `Decimal` types
-<<<<<<< HEAD
 - cosmwasm-std: Implement `checked_div_euclid` for `Uint256`/`Uint512`
-=======
 - cosmwasm-std: Add `QuerierWrapper::query_wasm_contract_info` - this is just a
   convenience helper for querying `WasmQuery::ContractInfo`.
->>>>>>> f1463910
 
 [#1334]: https://github.com/CosmWasm/cosmwasm/pull/1334
 
