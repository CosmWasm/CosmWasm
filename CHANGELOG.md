# CHANGELOG

The format is based on [Keep a Changelog](https://keepachangelog.com/en/1.0.0/),
and this project adheres to
[Semantic Versioning](https://semver.org/spec/v2.0.0.html).

## [Unreleased]

### Added

- cosmwasm-std: New const methods `Uint64::to_be_bytes`/`::to_le_bytes`.
- cosmwasm-vm: The check_contracts tool now has a `--supported-features` option
  that defaults to "iterator,staking,stargate".
<<<<<<< HEAD
- cosmwasm-vm: The default `singlepass` compiler is now supported on 64-bit
  Windows.
=======
- cosmwasm-std: Add missing `DivideByZeroError` export.
>>>>>>> 5ab912f7

### Changed

- all: Drop support for Rust versions lower than 1.53.0.
- cosmwasm-std: The balance argument from `mock_dependencies` was removed.
  Remove `&[]` if you don't need a contract balance or use the new
  `mock_dependencies_with_balance` if you need a balance.
- cosmwasm-vm: Unlock cache mutex before module instantiation.
- cosmwasm-vm: `wasmer` version bumped `2.0.0 -> 2.1.0`

### Removed

- cosmwasm-std: Remove the macros `create_entry_points` and
  `create_entry_points_with_migration` in favour of the new, more flexible entry
  point system introduced in CosmWasm 0.14.

## [1.0.0-beta] - 2021-10-11

### Added

- cosmwasm-std: Add new `WasmQuery::ContractInfo` variant to get metadata about
  the contract, like `code_id` and `admin`.
- cosmwasm-std: New field `Env::transaction` containing info of the transaction
  the contract call was executed in.
- cosmwasm-std: Implement `ops::Mul` for `Decimal` and `Decimal256`.
- cosmwasm-std: New const methods `Uint128::to_be_bytes`/`::to_le_bytes`.
- cosmwasm-std: New const conversion methods `Uint256::from_uint128` and
  `Uint512::from_uint256`.
- cosmwasm-std: New getters `Decimal{,256}::atomics()` and
  `Decimal{,256}::decimal_places()`.
- cosmwasm-std: New constructors `Decimal{,256}::from_atomics`.
- cosmwasm-std: New `Uint128::checked_pow`.
- cosmwasm-std: New macros `ensure!`, `ensure_eq!` and `ensure_ne!` allow
  requirement checking that return errors instead of panicking ([#1103]).

[#1103]: https://github.com/CosmWasm/cosmwasm/issues/1103

### Changed

- cosmwasm-std: Make `iterator` a required feature if the `iterator` feature
  flag is set (enabled by default).
- cosmwasm-vm: Increase `MAX_LENGTH_HUMAN_ADDRESS` from 90 to 256 in order to
  support longer address formats than bech32.
- cosmwasm-std: Make `CustomQuery` a subtrait of `Clone`, i.e. types that
  implement `CustomQuery` need to be `Clone`able.
- cosmwasm-std: Add generic for custom query type to `QuerierWrapper`, `Deps`,
  `DepsMut` and `OwnedDeps`. Merge `QuerierWrapper::custom_query` into the now
  fully typed `QuerierWrapper::query`.
- cosmwasm-std: Add generic type `Q` for the custom query request type to
  `do_instantiate`, `do_execute`, `do_migrate`, `do_sudo`, `do_reply`,
  `do_query`, `ibc_channel_open`, `ibc_channel_connect`, `ibc_channel_close`,
  `ibc_packet_receive`, `ibc_packet_ack` and `ibc_packet_timeout`.
- cosmwasm-std: In `Decimal` change `Fraction<u128>` to `Fraction<Uint128>`,
  such that `Decimal::numerator` and `::denominator` now return `Uint128`.
- cosmwasm-std: Make methods `Uint256::to_be_bytes`/`::to_le_bytes` const.
- cosmwasm-std: Make methods `Uint512::to_be_bytes`/`::to_le_bytes` const.
- cosmwasm-std: Make method `Uint512::from_le_bytes` const.
- cosmwasm-std: Rename `Pair` to `Record`. `Pair` is now an alias for `Record`
  and deprecated.
- cosmwasm-vm: Bump required marker export `interface_version_7` to
  `interface_version_8`.
- cosmwasm-vm: Increase cost per Wasm operation from 1 to 150_000 and adjust
  crypto API gas cost based on the target of 1 Teragas per millisecond.
- cosmwasm-std: Deprecate the macros `create_entry_points` and
  `create_entry_points_with_migration` in favour of the new, more flexible entry
  point system introduced in CosmWasm 0.14.

### Removed

- cosmwasm-std: Remove `HumanAddr` (deprecated since 0.14). Use `String`
  instead.
- cosmwasm-std: Remove `KV` (deprecated since 0.14). Use `Pair` instead.

## [0.16.2] - 2021-09-07

### Added

- cosmwasm-std: Implement `Mul` and `MulAssign` for `Uint128`.
- cosmwasm-std: Implement `FromStr` for `Uint128`, `Uint256`, and `Uint512`.
- cosmwasm-std: Make `Uint256::from_le_bytes`, `::from_be_bytes` and `::new`
  const.
- cosmwasm-std: Added the `Decimal256` type with 18 decimal places.

### Changed

- cosmwasm-std: Implement `Decimal::from_ratio` using full uint128
  multiplication to support a wider range of input values.
- cosmwasm-std: `Decimal::from_ratio` now accepts any types that implement
  `Into<Uint128>` rather than `Into<u128>`.
- cosmwasm-crypto: Update dependency `k256` to ^0.9.6.
- cosmwasm-std: Add enum cases `Shl` to `OverflowOperation` (breaking; [#1071]).

[#1071]: https://github.com/CosmWasm/cosmwasm/pull/1071

### Fixed

- cosmwasm-std: Fixed a bug where `Uint*` types wouldn't handle formatting
  options when formatted with `std::fmt::Display`.

## [0.16.1] - 2021-08-31

### Added

- cosmwasm-std: Added `From<Addr>` and `From<&Addr>` conversions for
  `Cow<Addr>`.
- cosmwasm-std: Added new `Uint256` and `Uint512` types.
- cosmwasm-std: Added implementations of `Isqrt` (integer square root) for
  `Uint64`, `Uint128`, `Uint256`, and `Uint512`.
- cosmwasm-std: Exposed `Uint{64, 128, 256}::full_mul` for full multiplication
  that cannot overflow.

### Changed

- cosmwasm-std: In `ExternalApi::addr_validate` and `::addr_canonicalize` do not
  send too long inputs to VM to avoid terminating contract execution. Errors are
  returned instead now.
- cosmwasm-std: Add enum cases `Shr` to `OverflowOperation` (breaking; [#1059]).

[#1059]: https://github.com/CosmWasm/cosmwasm/pull/1059

## [0.16.0] - 2021-08-05

### Added

- cosmwasm-std: Added the `IbcChannelOpenMsg`, `IbcChannelConnectMsg`,
  `IbcChannelCloseMsg`, `IbcPacketReceiveMsg`, `IbcPacketAckMsg`, and
  `IbcPacketTimeoutMsg` types for use with corresponding IBC entrypoints.
- cosmwasm-std::testing: New mocking helpers for IBC channel msg types:
  `mock_ibc_channel_open_init`, `mock_ibc_channel_open_try`,
  `mock_ibc_channel_connect_ack`, `mock_ibc_channel_connect_confirm`,
  `mock_ibc_channel_close_init`, `mock_ibc_channel_close_confirm`.
- cosmwasm-std::testing: Added `mock_ibc_packet_timeout` since
  `mock_ibc_packet_ack` is no longer usable for creating mock data for
  `ibc_packet_timeout`.
- cosmwasm-std: New `Attribute::new` constructor that does the same thing as
  `attr`.
- cosmwasm-std::testing: Added `mock_wasm_attr` when you really need to create
  an `Attribute` with a key starting with `_` in test code.
- cosmwasm-std: Renamed `IBCAcknowledgementWithPacket` -> `IbcPacketAckMsg` to
  remove an unneeded level of indirection.
- cosmwasm-std: Added `Event::add_attributes` for bulk adding attributes to an
  `Event` struct.
- cosmwasm-std: Added `Addr::into_string` for explicit conversion

### Changed

- cosmwasm-vm: The `Checksum::to_hex` function signature was changed from
  `to_hex(&self) -> String` to `to_hex(self) -> String`.
- cosmwasm-std: The `attr` function now accepts types that implement
  `Into<String>` rather than `ToString`.
- cosmwasm-std, cosmwasm-vm, cosmwasm-storage: The `iterator` feature is now
  enabled by default.
- cosmwasm-std: Make `MockApi::canonical_length` private.
- cosmwasm-vm: Make `MockApi::canonical_length` private.
- cosmwasm-vm: Bump required marker export `interface_version_6` to
  `interface_version_7`.
- cosmwasm-std, cosmwasm-vm: Entrypoints `ibc_channel_open`,
  `ibc_channel_connect`, `ibc_channel_close`, `ibc_packet_receive`,
  `ibc_packet_ack`, `ibc_packet_timeout` now each accept a corresponding `Msg`
  value that wraps around channels, packets and acknowledgements.
- cosmwasm-std/cosmwasm-vm: Increase canonical address lengths up to 64 bytes.
- cosmwasm-std/cosmwasm-vm: In `MockApi`, increase max length of supported human
  addresses from 24 bytes to 54 bytes by using a longer canonical
  representation. This allows you to insert typical bech32 addresses in tests.
  ([#995])
- cosmwasm-std::testing: `mock_ibc_packet_recv` function now returns an
  `IbcPacketReceiveMsg`, `mock_ibc_packet_ack` requires an acknowledgement to be
  passed and returns an `IbcPacketAckMsg`.
- cosmwasm-std: `IbcBasicResponse` and `IbcReceiveResponse` now both support
  custom events via the `events` field.
- cosmwasm-std: `attr` (and `Attribute::new`) will now panic in debug builds if
  the attribute's key starts with an underscore. These names are reserved and
  could cause problems further down the line.
- cosmwasm-std: `Response`, `IbcBasicResponse` and `IbcReceiveResponse` can no
  longer be constructed using struct literals. Use constructors like
  `Response::new` to construct empty structs and appropriate builder-style
  methods to set fields (`response.add_message`, `response.set_data`, etc).
- cosmwasm-std: `Event`, `IbcChannel`, `IbcPacket`, `IbcAcknowledgement` have
  been marked `non_exhaustive` (can't be constructed using a struct literal by
  downstream code).
- cosmwasm-std: `Event::attr` has been renamed to `Event::add_attribute` for
  consistency with other types like `Response`.
- cosmwasm-vm: `Instance::required_features` changed from a property to a getter
  method.
- cosmwasm-vm: Add `required_features` field to `AnalysisReport` which is
  returned by `Cache::analyze`.
- cosmwasm-vm: The VM now checks that exactly one `interface_version_*` marker
  export is set. For `interface_version_5` and `interface_version_6` (CosmWasm
  0.14–0.15) more specific error messages were added.

[#995]: https://github.com/CosmWasm/cosmwasm/pull/995

### Removed

- cosmwasm-std::testing: `mock_ibc_channel` is now private. Use
  `mock_ibc_channel_open`, `mock_ibc_channel_connect`, or
  `mock_ibc_channel_close` instead.

## [0.15.2] - 2021-07-21

### Fixed

- cosmwasm-std: Export `VoteOption` as a top-level type.

## [0.15.1] - 2021-07-20

### Fixed

- cosmwasm-std: Export `GovMsg` as a top-level type of the crate.

## [0.15.0] - 2021-06-24

### Added

- cosmwasm-std: Implement `Sub` and `SubAssign` for `Uint128`
- cosmwasm-std: Implement custom events for contract execution results
- cosmwasm-std: Add `CosmosMsg::Gov` for voting on governance proposals.
- cosmwasm-storage: Implement `Storage` for `PrefixedStorage` and
  `ReadonlyPrefixedStorage`. NOTE: Calling `set` or `remove` on
  `ReadonlyPrefixedStorage` will panic!

### Removed

- cosmwasm-std: Make `Uint128` inner field private ([#905])
- cosmwasm-std: Remove `Context` - deprecated in previous release
- cosmwasm-std: Remove `HandleResponse`, `InitResponse`, and `MigrateResponse` -
  deprecated in previous release
- cosmwasm-crypto: Remove `ed25519::MESSAGE_MAX_LEN`, `ed25519::BATCH_MAX_LEN`
  and message length verification as this should not be a concern of
  `cosmwasm-crypto`.

[#905]: https://github.com/CosmWasm/cosmwasm/issues/905

### Changed

- cosmwasm-std: Rename the `send` function parameter to `funds` in `WasmMsg` for
  consistency with the wasmd message types.
- cosmwasm-vm: Increase read limit of contract execution results from 100,000
  bytes to 64 MiB. JSON deserializers should have their own limit to protect
  against large deserializations.
- cosmwasm-vm: Create `VmError::DeserializationLimitExceeded`; Add limit
  argument to `from_slice`; Increase deserialization limit of contract execution
  results from 100,000 bytes to 256 KiB. This probably only affects internal
  testing as well as integration tests of smart contracts.
- cosmwasm-vm: More accurate error messages for op codes related to bulk memory
  operations, reference types, SIMD and the Threads extension.
- cosmwasm-vm: Update `wasmer` to `2.0.0`
- cosmwasm-vm: ED25519 message length and batch length limits are now hardcoded
  in `cosmwasm-vm` itself instead of being imported from `cosmwasm-crypto`.
- cosmwasm-vm: Filesystem storage layout now distinguishes clearly between state
  and cache.
- cosmwasm-std: Add enum case `ReplyOn::Never`; Remove default implementation of
  `ReplyOn` as there is no natural default case anymore ([#961]).
- cosmwasm-std: Merge `messages` and `submessages` into one list, using
  `ReplyOn::Never` to model the "fire and forget" semantics ([#961]).
- cosmwasm-std: Add `SubMsg` constructors: `::new()`, `::reply_on_error()`,
  `::reply_on_success()`, `::reply_always()`; Add `with_gas_limit` to add a gas
  limit to any those constructors ([#961]).
- cosmwasm-std: Change `Event`'s constructor - it no longer takes a vector of
  attributes and instead constructs an empty one
- cosmwasm-std: Rename `Event.kind` to `Event.ty`.
- cosmwasm-std: Rename `SubcallResponse` to `SubMsgExecutionResponse`.
- contracts: Rename `ReflectSubCall` to `ReflectSubMsg` and `SubCallResult` to
  `SubCallMsg` in the `reflect` contract.
- cosmwasm-std: Rename the `subcall` module to `submessages`.
- cosmwasm-vm: Bump required marker export `cosmwasm_vm_version_5` to
  `interface_version_6`.
- cosmwasm-std: `IbcAcknowledgement` is renamed to
  `IbcAcknowledgementWithPacket` as it contains both data elements. ([#975])
- cosmwasm-std: `IbcAcknowledgementWithPacket.acknowledgement` is no longer
  simply `Binary`, but a new `IbcAcknowledgement` structure, which contains one
  field - `data: Binary`. This change was made to allow us to handle future
  changes to IBC in a non-contract-breaking way. ([#975])

[#961]: https://github.com/CosmWasm/cosmwasm/pull/961
[#975]: https://github.com/CosmWasm/cosmwasm/pull/975

### Fixed

- comswasm-vm: Whitelisted the `i64.extend32_s` operation.

## [0.14.1] - 2021-06-14

### Added

- cosmwasm-std: Add `Timestamp::minus_seconds` and `::minus_nanos`.
- cosmwasm-std: Add `Addr::as_bytes`
- cosmwasm-std: Implement `std::ops::Sub` for `math::Decimal`
- cosmwasm-std: Add `Timestamp::seconds` and `Timestamp::subsec_nanos`.
- cosmwasm-std: Implement division for `Decimal / Uint128`
- cosmwasm-std: Add `math::Decimal::sqrt`

### Fixed

- cosmwasm-std: Fix `Uint64::multiply_ratio` and `Uint128::multiply_ratio` so
  that internal multiplication cannot cause an unnecessary overflow. ([#920])

[#920]: https://github.com/CosmWasm/cosmwasm/issues/920

## [0.14.0] - 2021-05-03

### Added

- cosmwasm-crypto: Add `ed25519_batch_verify`, EdDSA ed25519 batch signature
  verification scheme for Tendermint signatures and public keys formats.
  ([#788])
- cosmwasm-crypto: Add `ed25519_verify`, EdDSA ed25519 signature verification
  scheme for Tendermint signature and public key formats. ([#771])
- cosmwasm-crypto: New crypto-related crate. Add `secp256k1_verify`, ECDSA
  secp256k1 signature verification scheme for Cosmos signature and public key
  formats. ([#780])
- cosmwasm-vm: Add PinnedMemoryCache. ([#696])
- cosmwasm-vm: The new `Cache::analyze` provides a static analyzis of the Wasm
  bytecode. This is used to tell the caller if the contract exposes IBC entry
  points. ([#736])
- cosmwasm-vm: Added new `stargate` feature flag to enable new stargate and ibc
  features ([#692], [#716])
- cosmwasm-vm: (requires `stargate`) call into 6 new ibc entry points if exposed
  by contract ([#692], [#716])
- cosmwasm-std: Added new `stargate` feature flag to enable new stargate and ibc
  features ([#692], [#706])
- cosmwasm-std: (requires `stargate`) Added new `CosmosMsg::Stargate` message
  type to dispatch protobuf-encoded message (contract must know proto schema)
  ([#706])
- cosmwasm-std: (requires `stargate`) Added new `QueryRequest::Stargate` message
  type to dispatch protobuf-encoded queries (contract must know proto schema for
  request and response) ([#706])
- cosmwasm-std: (requires `stargate`) Added new `CosmosMsg::Ibc(IbcMsg)` message
  type to use ibctransfer app or send raw ics packets (if contract has ibc entry
  points) ([#692], [#710])
- cosmwasm-std: Add mutable helper methods to `InitResponse`, `MigrateResponse`
  and `HandleResponse` which make `Context` obsolete.
- contracts: added new `ibc-reflect` contract that receives channels and assigns
  each an account to redispatch. Similar idea to ICS27/Interchain Accounts (but
  different implementation) ([#692], [#711], [#714])
- cosmwasm-std: Added new `WasmMsg::Migrate` variant that allows one contract
  (eg. multisig) be the admin and migrate another contract ([#768])
- cosmwasm-std: Added optional `system` entry point that can only be called by
  native (blockchain) modules to expose admin functionality if desired. ([#793])
- cosmwasm-std: Add extra field `submessages` to `Response`, such that you can
  get a callback from these messages after their execution (success or failure).
  ([#796])
- cosmwasm-std: Added `reply` entry point that will receive all callbacks from
  submessages dispatched by this contract. This is only required if contract
  returns "submessages" (above). ([#796])
- cosmwasm-std: Implement `From<Uint128> for String`, `From<Uint128> for u128`
  as well as `From<u{32,16,8}> for Uint128`.
- cosmwasm-std: Create new address type `Addr`. This is human readable (like
  `HumanAddr`) but is immutable and always contains a valid address ([#802]).
- cosmwasm-vm: Add import `addr_validate` ([#802]).
- cosmwasm-std: Add `BankMsg::Burn` variant when you want the tokens to
  disappear ([#860])
- cosmwasm-std: Create `Fraction<T>` trait to represent a fraction `p`/`q` with
  integers `p` and `q`. `Decimal` now implements `Fraction<u128>`, which
  provides public getters `::numerator()` and `::denominator()`.
- cosmwasm-std: Add `Decimal::inv` that returns `1/d` for decimal `d`.
- cosmwasm-vm: Add `Cache::metrics` to expose internal data for monitoring
  purposes ([#763]).
- cosmwasm-std: Implement `PartialOrd` and `Ord` for `Binary` using the same
  lexicographical ordering as implemented by `Vec<u8>`.
- cosmwasm-std: Implement `PartialOrd` and `Ord` for `Addr` using the same
  lexicographical ordering as implemented by `String`.
- cosmwasm-std: Added new `WasmMsg::UpdateAdmin` variant that allows an admin
  contract (eg. multisig) to set another admin ([#900])
- cosmwasm-std: Added new `WasmMsg::ClearAdmin` variant that allows an admin
  contract (eg. multisig) to clear the admin, to prevent future migrations
  ([#900])
- cosmwasm-std: Implement `Display for Coin` ([#901]).
- cosmwasm-std: Create `Uint64` analogously to `Uint128` with string
  serialization allowing the use of the full uint64 range in JSON clients that
  use float numbers, such as JavaScript and jq.
- cosmwasm-std: Create const functions `Uint64::new` and `Uint128::new` to
  create instances in a const context.

[#692]: https://github.com/CosmWasm/cosmwasm/issues/692
[#706]: https://github.com/CosmWasm/cosmwasm/pull/706
[#710]: https://github.com/CosmWasm/cosmwasm/pull/710
[#711]: https://github.com/CosmWasm/cosmwasm/pull/711
[#714]: https://github.com/CosmWasm/cosmwasm/pull/714
[#716]: https://github.com/CosmWasm/cosmwasm/pull/716
[#763]: https://github.com/CosmWasm/cosmwasm/issues/763
[#768]: https://github.com/CosmWasm/cosmwasm/pull/768
[#793]: https://github.com/CosmWasm/cosmwasm/pull/793
[#796]: https://github.com/CosmWasm/cosmwasm/pull/796
[#802]: https://github.com/CosmWasm/cosmwasm/pull/802
[#860]: https://github.com/CosmWasm/cosmwasm/pull/860
[#900]: https://github.com/CosmWasm/cosmwasm/pull/900
[#901]: https://github.com/CosmWasm/cosmwasm/pull/901

### Changed

- contracts: Rename `HandleMsg` to `ExecuteMsg`.
- all: Rename `handle` entry point to `execute`.
- all: Rename `init` entry point to `instantiate`.
- all: Rename `system` entry point to `sudo`.
- all: Drop support for Rust versions lower than 1.51.0.
- all: The `query` and `execute` entry points are now optional. It is still
  highly recommended to implement and expose them in almost any use case though.
- all: Change the encoding of the key/value region of the `db_next` import to a
  more generic encoding that supports an arbitrary number of sections. This
  encoding can then be reused for other multi value regions.
- all: Remove the `info: MessageInfo` argument from the `migrate` entry point
  ([#690]).
- cosmwasm-std: Remove `from_address` from `BankMsg::Send`, as it always sends
  from the contract address, and this is consistent with other `CosmosMsg`
  variants.
- cosmwasm-std: Remove the previously deprecated `InitResult`, `HandleResult`,
  `MigrateResult` and `QueryResult` in order to make error type explicit and
  encourage migration to custom errors.
- cosmwasm-std: Add a `data` field to `InitResponse` the same way as in
  `MigrateResponse` and `HandleResponse`.
- cosmwasm-std: Rename `MessageInfo::sent_funds` to `MessageInfo::funds`.
- cosmwasm-std: Merge response types `InitResponse`, `HandleResponse` and
  `MigrateResponse` into the new `Response`.
- cosmwasm-std: Remove `Default` implementation from `HumanAddr`,
  `CanonicalAddr`, `ContractInfo`, `MessageInfo`, `BlockInfo` and `Env`. If you
  need one of those, you're probably doing something wrong.
- cosmwasm-std: Make `label` in `WasmMsg::Instantiate` non-optional to better
  match the Go/database format.
- cosmwasm-std: Add new field `admin` to `WasmMsg::Instantiate` to fully support
  `MsgInstantiateContract` from `x/wasm` ([#861]).
- cosmwasm-std: `Binary::to_array` is now generic over the array length instead
  of the output type. As a consequence the obsolete type `ByteArray` was
  removed. The array length is not restricted to 0-64 anymore.
- cosmwasm-std: Use const generics to implement `From<&[u8; LENGTH]> for Binary`
  and `From<[u8; LENGTH]> for Binary`, such that the array length is not
  restricted to 0-64 anymore.
- cosmwasm-vm: Avoid serialization of Modules in `InMemoryCache`, for
  performance. Also, remove `memory_limit` from `InstanceOptions`, and define it
  instead at `Cache` level (same memory limit for all cached instances).
  ([#697])
- cosmwasm-std: Rename type `KV` to `Pair` in order to comply to naming
  convention as enforced by clippy rule `upper_case_acronyms` from Rust 1.51.0
  on.
- cosmwasm-std: `ContractInfo::address` and `MessageInfo::sender` are now of
  type `Addr`. The value of those fields is created by the host and thus valid.
- cosmwasm-vm: Bump required marker export `cosmwasm_vm_version_4` to
  `interface_version_5`.
- cosmwasm-vm: Rename trait `Api` to `BackendApi` to better express this is the
  API provided by the VM's backend (i.e. the blockchain).
- cosmwasm-vm: Rename imports to `addr_canonicalize` and `addr_humanize`
  ([#802]).
- cosmwasm-vm: Replace types `HumanAddr`/`CanonicalAddr` with
  `&str`/`String`/`&[u8]`/`Vec<u8>` in the methods of `BackendApi`. The address
  types belong in the contract development and the backend operates on raw
  strings and binary anyways.
- contracts: `reflect` contract requires `stargate` feature and supports
  redispatching `Stargate` and `IbcMsg::Transfer` messages ([#692])
- cosmwasm-std: The arithmetic methods of `Uint128` got a huge overhaul, making
  them more consistent with the behaviour of the Rust primitive types. Thank you
  [@yihuang] for bringing this up and for the great implementation. ([#853])
  1.  `Uint128` got the new functions `checked_add`, `checked_sub`,
      `checked_mul`, `checked_div`, `checked_div_euclid`, `checked_rem`,
      `wrapping_add`, `wrapping_sub`, `wrapping_mul`, `wrapping_pow`,
      `saturating_add`, `saturating_sub`, `saturating_mul` and `saturating_pow`
      which match their equivalent in [u128] except that instead of `Option` the
      checked methods return a `Result` with an `OverflowError` or
      `DivideByZeroError` that carries a few debug information and can directly
      be converted to `StdError`/`StdResult` by using the `?` operator.
  2.  `StdError::Underflow` and `StdError::underflow` were removed in favour of
      `StdError::Overflow`. `StdError::DivideByZeroError` was added.
  3.  The `-` operator (`impl ops::Sub<Uint128> for Uint128`) was removed
      because it returned a `StdResult` instead of panicking in the case of an
      overflow. This behaviour was inconsistent with `+` and the Rust standard
      library. Please use the explicit `*_sub` methods introduced above. In a
      couple of releases from now, we want to introduce the operator again with
      panicking overflow behaviour ([#858]).
- cosmwasm-std: Replace `HumanAddr` with `String` in `BankQuery`, `StakingQuery`
  and `WasmQuery` query requests ([#802]).
- cosmwasm-std: In staking query response types `Delegation`, `FullDelegation`
  and `Validator` the validator address fields were changed from `HumanAddr` to
  `String`. The new `Addr` type cannot be used here because it only supports
  standard account addresses via `Api::addr_*` ([#871]).
- cosmwasm-std: Change address types in `BankMsg`, `IbcMsg` and `WasmMsg` from
  `HumanAddr` to `String` ([#802]).
- cosmwasm-std: `Api::addr_humanize` now returns `Addr` instead of `HumanAddr`
  ([#802]).
- cosmwasm-std: Hide `StakingMsg`, `CosmosMsg::Staking`,
  `AllDelegationsResponse`, `BondedDenomResponse`, `Delegation`,
  `FullDelegation`, `StakingQuery`, `Validator`, `ValidatorsResponse` and
  `testing::StakingQuerier` behind the `staking` feature flag to make those only
  available in contracts built for PoS chains.
- cosmwasm-std: Remove `StakingMsg::Withdraw` in favour of
  `DistributionMsg::SetWithdrawAddress` and
  `DistributionMsg::WithdrawDelegatorReward` ([#848]).
- cosmwasm-std: Rename `StakingQuery::Validators`, `ValidatorsResponse` and
  `QuerierWrapper::query_validators` to `StakingQuery::AllValidators`,
  `AllValidatorsResponse` and `QuerierWrapper.query_all_validators`. Add
  `StakingQuery::Validator`, `ValidatorResponse` and
  `QuerierWrapper::query_validator` to allow querying a single validator.
  ([#879])
- cosmwasm-schema: Make first argument non-mutable in `export_schema_with_title`
  for consistency with `export_schema`.
- cosmwasm-std: The block time in `BlockInfo::time` is now a `Timestamp`.
  `BlockInfo::time_nanos` was removed.

[#696]: https://github.com/CosmWasm/cosmwasm/issues/696
[#697]: https://github.com/CosmWasm/cosmwasm/issues/697
[#736]: https://github.com/CosmWasm/cosmwasm/pull/736
[#690]: https://github.com/CosmWasm/cosmwasm/issues/690
[@yihuang]: https://github.com/yihuang
[#853]: https://github.com/CosmWasm/cosmwasm/pull/853
[#858]: https://github.com/CosmWasm/cosmwasm/issues/858
[u128]: https://doc.rust-lang.org/std/primitive.u128.html
[#802]: https://github.com/CosmWasm/cosmwasm/pull/802
[#871]: https://github.com/CosmWasm/cosmwasm/issues/871
[#861]: https://github.com/CosmWasm/cosmwasm/issues/861
[#848]: https://github.com/CosmWasm/cosmwasm/issues/848
[#879]: https://github.com/CosmWasm/cosmwasm/pull/879

### Deprecated

- cosmwasm-std: `InitResponse`, `MigrateResponse` and `HandleResponse` are
  deprecated in favour of the new `Response`.
- cosmwasm-std: `Context` is deprecated in favour of the new mutable helpers in
  `Response`.
- cosmwasm-std: `HumanAddr` is not much more than an alias to `String` and it
  does not provide significant safety advantages. With CosmWasm 0.14, we now use
  `String` when there was `HumanAddr` before. There is also the new `Addr`,
  which holds a validated immutable human readable address. ([#802])

[#802]: https://github.com/CosmWasm/cosmwasm/pull/802

## [0.13.2] - 2021-01-14

## Changed

- cosmwasm-vm: Update Wasmer to 1.0.1.

## [0.13.1] - 2021-01-12

### Added

- cosmwasm-std: Add the new `#[entry_point]` macro attribute that serves as an
  alternative implementation to `cosmwasm_std::create_entry_points!(contract)`
  and `cosmwasm_std::create_entry_points_with_migration!(contract)`. Both ways
  are supported in the 0.13 series.

## [0.13.0] – 2021-01-06

## Added

- cosmwasm-std: Extend binary to array support to 64 bytes.

## Changed

- all: Drop support for Rust versions lower than 1.47.0.
- cosmwasm-std: Remove `cosmwasm_std::testing::MockApi::new`. Use
  `MockApi::default` instead.
- cosmwasm-vm: Upgrade Wasmer to 1.0 and adapt all the internal workings
  accordingly.
- cosmwasm-vm: Export method `cosmwasm_vm::Cache::stats` and response type
  `Stats`.
- cosmwasm-vm: Remove `cosmwasm_vm::testing::MockApi::new`. Use
  `MockApi::default` instead.
- cosmwasm-vm: Convert field `Instance::api` to a method.
- cosmwasm-vm: Change order of generic arguments for consistency in `Instance`,
  `Cache` and `Backend` to always match `<A: Api, S: Storage, Q: Querier>`.
- cosmwasm-vm: Remove `Instance::get_memory_size`. Use `Instance::memory_pages`
  instead.

## 0.12.2 (2020-12-14)

**cosmwasm-std**

- `StdError` now implements `PartialEq` (ignoring backtrace if any). This allows
  simpler `assert_eq!()` when testing error conditions (rather than match
  statements as now).

## 0.12.1 (2020-12-09)

**cosmwasm-std**

- Deprecate `InitResult`, `HandleResult`, `MigrateResult` and `QueryResult` in
  order to make error type explicit and encourage migration to custom errors.
- Implement `Deref` for `QuerierWrapper`, such that `QuerierWrapper` behaves
  like a smart pointer to `Querier` allowing you to access `Querier` methods
  directly.

## 0.12.0 (2020-11-19)

**cosmwasm-std**

- Remove the previously deprecated `StdError::Unauthorized`. Contract specific
  errors should be implemented using custom error types now (see
  [migration guide](./MIGRATING.md) 0.10 -> 0.11).
- Use dependency `thiserror` instead of `snafu` to implement `StdError`. Along
  with this change, the `backtraces` feature now requires Rust nightly.
- Rename `StdError::ParseErr::source` to `StdError::ParseErr::source_type` and
  `StdError::SerializeErr::target` to `StdError::SerializeErr::target_type` to
  work around speacial treatment of the field name `source` in thiserror.
- Rename `Extern` to `Deps` to unify naming.
- Simplify ownership of calling `handle`, etc. with `Deps` and `DepsMut` struct
  that just contains references (`DepsMut` has `&mut Storage` otherwise the
  same)
- Remove unused `Deps::change_querier`. If you need this or similar
  functionality, create a new struct with the right querier.
- Remove `ReadonlyStorage`. You can just use `Storage` everywhere. And use
  `&Storage` to provide readonly access. This was only needed to let
  `PrefixedStorage`/`ReadonlyPrefixedStorage` implement the common interface,
  which is something we don't need.

**cosmwasm-storage**

- `PrefixedStorage`/`ReadonlyPrefixedStorage` do not implement the
  `Storage`/`ReadonlyStorage` traits anymore. If you need nested prefixes, you
  need to construct them directly via `PrefixedStorage::multilevel` and
  `ReadonlyPrefixedStorage::multilevel`.
- Remove unused `TypedStorage`. If you need this or similar functionality, you
  probably want to use `Bucket` or `Singleton`. If you really need it, please
  copy the v0.11 code into your project.
- Remove `StorageTransaction` along with `transactional` and `RepLog`. This has
  not been used actively for contract development and is now maintained in a
  contract testing framework.

**cosmwasm-vm**

- Remove `Storage::range` and `StorageIterator`. The storage implementation is
  now responsible for maintaining iterators internally and make them accessible
  via the new `Storage::scan` and `Storage::next` methods.
- Add `FfiError::IteratorDoesNotExist`. Looking at this, `FfiError` should
  probably be renamed to something that includes before, on and behind the FFI
  boundary to Go.
- `MockStorage` now implements the new `Storage` trait and has an additional
  `MockStorage::all` for getting all elements of an iterator in tests.
- Remove unused `Extern::change_querier`. If you need this or similar
  functionality, create a new struct with the right querier.
- Let `Instance::from_code` and `CosmCache::get_instance` take options as an
  `InstanceOptions` struct. This contains `gas_limit` and `print_debug` for now
  and can easily be extended. `cosmwasm_vm::testing::mock_instance_options` can
  be used for creating such a struct in integration tests.
- Make `FileSystemCache` crate internal. This should be used via `CosmCache`.
- Fix return type of `FileSystemCache::load` to `VmResult<Option<Module>>` in
  order to differentiate missing files from errors.
- Add in-memory caching for recently used Wasm modules.
- Rename `CosmCache` to just `cosmwasm_vm::Cache` and add `CacheOptions` to
  configure it.
- Rename `Extern` to `Backend`.
- Rename `mock_dependencies` to `mock_backend` and
  `mock_dependencies_with_balances` to `mock_backend_with_balances`.
- Rename `FfiError`/`FfiResult` to `BackendError`/`BackendResult` and adapt
  `VmError` accordingly.

## 0.11.2 (2020-10-26)

**cosmwasm-std**

- Implement `From<std::str::Utf8Error>` and `From<std::string::FromUtf8Error>`
  for `StdError`.
- Generalize denom argument from `&str` to `S: Into<String>` in `coin`, `coins`
  and `Coin::new`.
- Implement `PartialEq` between `Binary` and `Vec<u8>`/`&[u8]`.
- Add missing `PartialEq` implementations between `HumanAddr` and `str`/`&str`.
- Add `Binary::to_array`, which allows you to copy binary content into a
  fixed-length `u8` array. This is especially useful for creating integers from
  binary data.

## 0.11.1 (2020-10-12)

**cosmwasm-std**

- Implement `Hash` and `Eq` for `Binary` to allow using `Binary` in `HashSet`
  and `HashMap`.
- Implement `Hash` and `Eq` for `CanonicalAddr` to allow using `CanonicalAddr`
  in `HashSet` and `HashMap`.
- Implement `Add`, `AddAssign` and `Sub` with references on the right hand side
  for `Uint128`.
- Implement `Sum<Uint128>` and `Sum<&'a Uint128>` for `Uint128`.

## 0.11.0 (2020-10-08)

**all**

- Drop support for Rust versions lower than 1.45.2.
- The serialization of the result from `init`/`migrate`/`handle`/`query` changed
  in an incompatible way. See the new `ContractResult` and `SystemResult` types
  and their documentation.
- Pass `Env` into `query` as well. As this doesn't have `MessageInfo`, we
  removed `MessageInfo` from `Env` and pass that as a separate argument to
  `init`, `handle`, and `query`. See the example
  [type definitions in the README](README.md#implementing-the-smart-contract) to
  see how to update your contract exports (just add one extra arg each).

**cosmwasm-std**

- Add `time_nanos` to `BlockInfo` allowing access to high precision block times.
- Change `FullDelegation::accumulated_rewards` from `Coin` to `Vec<Coin>`.
- Rename `InitResponse::log`, `MigrateResponse::log` and `HandleResponse::log`
  to `InitResponse::attributes`, `MigrateResponse::attributes` and
  `HandleResponse::attributes`.
- Rename `LogAttribute` to `Attribute`.
- Rename `log` to `attr`.
- Rename `Context::add_log` to `Context::add_attribute`.
- Add `Api::debug` for emitting debug messages during development.
- Fix error type for response parsing errors in `ExternalQuerier::raw_query`.
  This was `Ok(Err(StdError::ParseErr))` instead of
  `Err(SystemError::InvalidResponse)`, implying an error created in the target
  contract.
- Deprecate `StdError::Unauthorized` and `StdError::unauthorized` in favour of
  custom errors. From now on `StdError` should only be created by the standard
  library and should only contain cases the standard library needs.
- Let `impl Display for CanonicalAddr` use upper case hex instead of base64.
  This also affects `CanonicalAddr::to_string`.
- Create trait `CustomQuery` for the generic argument in
  `QueryRequest<C: CustomQuery>`. This allows us to provide
  `impl<C: CustomQuery> From<C> for QueryRequest<C>` for any custom query.
- Implement `From<Binary> for Vec<u8>`.
- Implement `From<CanonicalAddr> for Vec<u8>`.
- Add `Binary::into_vec` and `CanonicalAddr::into_vec`.
- The `canonical_length` argument was removed from `mock_dependencies`,
  `mock_dependencies_with_balances`. In the now deprecated `MockApi::new`, the
  argument is unused. Contracts should not need to set this value and usually
  should not make assumptions about the value.
- The canonical address encoding in `MockApi::canonical_address` and
  `MockApi::human_address` was changed to an unpredictable representation of
  non-standard length that aims to destroy most of the input structure.

**cosmwasm-storage**

- Change order of arguments such that `storage` is always first followed by
  namespace in `Bucket::new`, `Bucket::multilevel`, `ReadonlyBucket::new`,
  `ReadonlyBucket::multilevel`, `bucket` and `bucket_read`.
- Change order of arguments such that `storage` is always first followed by
  namespace in `PrefixedStorage::new`, `PrefixedStorage::multilevel`,
  `ReadonlyPrefixedStorage::new`, `ReadonlyPrefixedStorage::multilevel`,
  `prefixed` and `prefixed_read`.

**cosmwasm-vm**

- `CosmCache::new`, `Instance::from_code` and `Instance::from_module` now take
  an additional argument to enable/disable printing debug logs from contracts.
- Bump required export `cosmwasm_vm_version_3` to `cosmwasm_vm_version_4`.
- The `canonical_length` argument was removed from `mock_dependencies`,
  `mock_dependencies_with_balances` and `MockApi::new_failing`. In the now
  deprecated `MockApi::new`, the argument is unused. Contracts should not need
  to set this value and usually should not make assumptions about the value.
- The canonical address encoding in `MockApi::canonical_address` and
  `MockApi::human_address` was changed to an unpredictable representation of
  non-standard length that aims to destroy most of the input structure.

## 0.10.1 (2020-08-25)

**cosmwasm-std**

- Fix bug where `ExternalStorage.range()` would cause VM error if either lower
  or upper bound was set
  ([#508](https://github.com/CosmWasm/cosmwasm/issues/508))

## 0.10.0 (2020-07-30)

**all**

- Drop support for Rust versions lower than 1.44.1.

**cosmwasm-std**

- Remove error helpers `generic_err`, `invalid_base64`, `invalid_utf8`,
  `not_found`, `parse_err`, `serialize_err`, `underflow`, `unauthorized` in
  favour of `StdError::generic_err` and friends.
- Implement `From<&[u8; $N]> for Binary` and `From<[u8; $N]> for Binary` for all
  `$N <= 32`.
- Add `Context` object that can be used to build Init/Handle/Migrate response
  via `add_log`, `add_message`, `set_data` and then convert to the proper type
  via `into` or `try_into`. Option to simplify response construction.
- Env uses `HumanAddr` for `message.sender` and `contract_address`
- Remove `Api` argument from `mock_env`
- Implement `From<&[u8]>` and `From<Vec<u8>>` for `CanonicalAddr`

**cosmwasm-vm**

- Remove unused cache size argument from `CosmCache`.
- `set_gas_limit` now panics if the given gas limit exceeds the max. supported
  value.
- Increase the max. supported value for gas limit from 10_000_000_000 to
  0x7FFFFFFFFFFFFFFF.
- Add checks to `get_region` for failing early when the contract sends a Region
  pointer to the VM that is not backed by a plausible Region. This helps
  development of standard libraries.
- Create dedicated `RegionValidationError` and `RegionValidationResult`.
- `Api::human_address` and `Api::canonical_address` now return a pair of return
  data and gas usage.
- Remove `NextItem` in favour of a more advanced `FfiResult<T>`, which is used
  to store the return result and the gas information consistently across all
  APIs. `FfiResult<T>` was changed to `(Result<T, FfiError>, GasInfo)`.
- Create error type `FfiError::InvalidUtf8` for the cases where the backend
  sends invalid UTF-8 in places that expect strings.
- Remove `FfiError::Other` in favour of `FfiError::UserErr` and
  `FfiError::Unknown`.
- The `canonicalize_address` and `humanize_address` imports now report user
  errors to the contract.
- Bump `cosmwasm_vm_version_2` to `cosmwasm_vm_version_3`.
- `Querier::raw_query` and `QuerierResult` were removed in favour of the new
  `Querier::query_raw`, which includes a gas limit parameter for the query.

## 0.9.4 (2020-07-16)

**cosmwasm-vm**

- Add `Instance::create_gas_report` returning a gas report including the
  original limit, the remaining gas and the internally/externally used gas.

## 0.9.3 (2020-07-08)

**cosmwasm-storage**

- Add `.remove()` method to `Bucket` and `Singleton`.

## 0.9.2 (2020-06-29)

- Downgrade wasmer to 0.17.0.

## 0.9.1 (2020-06-25)

**cosmwasm-std**

- Replace type `Never` with `Empty` because enums with no cases cannot be
  expressed in valid JSON Schema.

## 0.9.0 (2020-06-25)

Note: this version contains an API bug and should not be used (see
https://github.com/CosmWasm/cosmwasm/issues/451).

**all**

- Upgrade wasmer to 0.17.1.
- Drop support for Rust versions lower than 1.43.1

**cosmwasm-std**

- `ReadonlyStorage::get` and all its implementations now return
  `Option<Vec<u8>>`.
- `ReadonlyStorage::range` and all its implementations now always succeed and
  return an iterator instead of a result. This is now an iterator over
  `Option<KV>` instead of `Option<StdResult<KV>>`.
- `Storage::{set, remove}` and all their implementations no longer have a return
  value. Previously they returned `StdResult<()>`.
- Trait `Querier` is not `Clone` and `Send` anymore.
- `consume_region` panics on null pointers and returns `Vec<u8>` instead of
  `StdResult<Vec<u8>>`.
- Added contract migration mechanism. Contracts can now optionally export a
  `migrate` function with the following definition:
  ```rust
  extern "C" fn migrate(env_ptr: u32, msg_ptr: u32) -> u32;
  ```
- InitResponse no longer has a data field. We always return the contract address
  in the data field in the blockchain and don't allow you to override. `handle`
  can still make use of the field.
- Rename `MockQuerier::with_staking` to `MockQuerier::update_staking` to match
  `::update_balance`.
- The obsolete `StdError::NullPointer` and `null_pointer` were removed.
- Error creator functions are now in type itself, e.g.
  `StdError::invalid_base64` instead of `invalid_base64`. The free functions are
  deprecated and will be removed before 1.0.

**cosmwasm-storage**

- Remove `transactional_deps`. Use `transactional` that just provides a
  transactional storage instead.
- `get_with_prefix` returns `Option<Vec<u8>>` instead of
  `StdResult<Option<Vec<u8>>>`.
- `set_with_prefix` and `remove_with_prefix` return nothing instead of
  `StdResult<()>`.
- `RepLog::commit` no longer returns any value (always succeeds).
- `Op::apply` no longer returns any value (always succeeds).

**cosmwasm-vm**

- The export `allocate` must not return 0 as a valid address. The contract is
  responsible for avoiding this offset in the linear memory.
- The import `db_read` now allocates memory for the return value as part of the
  call and returns a pointer to the value as `u32`. The return value 0 means
  _key does not exist_.
- The import `db_next` now allocates a memory region for the return key and
  value as part of the call and returns a pointer to the region as `u32`. The
  data in the region is stored in the format `value || key || keylen`. As
  before, an empty key means _no more value_.
- Remove `Instance::get_gas` in favour of `Instance::get_gas_left`.
- All calls from the VM layer to the chain layer also return the amount of gas
  used on success. (This is represented by replacing the return value with
  `(value, used_gas)`). Gas usage across the system is then tracked in the VM
  layer, which allows us to halt the contract during an import, as soon as we
  can prove that we used all allocated gas.
- Remove instance caching, which is disabled since 0.8.1 as it is not stable.
  Remove `CosmCache::store_instance`; you can not call `Instance::recylce`
  directly to get back the external dependencies.
- Rename `MockQuerier::with_staking` to `MockQuerier::update_staking` to match
  `::update_balance`.
- Instead of panicking, `read_region`/`write_region`/`get_region`/`set_region`
  now return a new `CommunicationError::DerefErr` when dereferencing a pointer
  provided by the contract fails.
- `FfiError::set_message` was removed because errors should be immutable. Use
  `FfiError::other` to create an error with the desired error message.
- The import implementation of `db_scan` now errors instead of returning an
  error code for an invalid order value. The return type was changed to `u32`.
- Remove `StorageIteratorItem` in favour of the new types `StorageIterator` and
  `NextItem`. `StorageIterator` is a custom iterator type that does not
  implement Rust's `Iterator` trait, allowing it to communicate the used gas
  value of the last `next` call to the VM.
- Don't report any `VmError` back to the contract in `canonicalize_address` and
  `humanize_address`. Only invalid inputs should be reported.
- Move error cases `VmError::RegionLengthTooBig` and `VmError::RegionTooSmall`
  into `CommunicationError`.
- In the `canonicalize_address` implementation, invalid UTF-8 inputs now result
  in `CommunicationError::InvalidUtf8`, which is not reported back to the
  contract. A standard library should ensure this never happens by correctly
  encoding string input values.
- Merge trait `ReadonlyStorage` into `Storage`.
- The imports `canonicalize_address` and `humanize_address` now return a memory
  address to an error `Region`. If this address is 0, the call succeeded.
- Bump `cosmwasm_vm_version_1` to `cosmwasm_vm_version_2`.

## 0.8.1 (2020-06-08)

**cosmwasm-std**

- The arguments of `log` changed from `&str` to `ToString`, allowing to pass
  various types like `String`, `HumanAddr`, `Uint128` or primitive integers
  directly.
- Add `From<Vec<u8>>` and `Into<Vec<u8>>` implementations for `Binary` for
  zero-copy conversions.

**cosmwasm-vm**

- Deprecated `Instance::get_gas` in favour of `Instance::get_gas_left`. The old
  method will remain available for a while but will issue a deprecation warning
  when used.
- Disable instance caching by treating every cache size as 0. Instance caching
  is not safe as the same Wasm memory is reused across multiple executions.
- The storage of an `Instance` can now be set into readonly mode, which is
  checked by the writing storage imports `db_write` and `db_remove`. Read-only
  mode is off by default for backwards compatibility. `call_query_raw` now sets
  the instance's storage to readonly.
- The new error case `VmError::WriteAccessDenied` is returned when a contract
  calls an import that potentially writes to storage during a query.

## 0.8.0 (2020-05-25)

**all**

- Upgrade schemars to 0.7.
- Upgrade wasmer to 0.17.
- Update snafu to 0.6.
- Minimal supported Rust version is 1.41.
- Split `Region.len` into `Region.capacity` and `Region.length`, where the new
  capacity is the number of bytes available and `length` is the number of bytes
  used. This is a breaking change in the contract-vm interface, which requires
  the same memory layout of the `Region` struct on both sides.
- Add `remove` method to `Storage` trait.
- (feature-flagged) Add `range` method to `ReadonlyStorage` trait. This returns
  an iterator that covers all or a subset of the items in the db ordered
  ascending or descending by key.
- Add new feature flag `iterator` to both packages to enable `range`
  functionality. This is used to allow potential porting to chains that use
  Merkle Tries (which don't allow iterating over ranges).
- All serialized JSON types now use snake_case mappings for names. This means
  enum fields like `ChangeOwner` will map to `change_owner` in the underlying
  JSON, not `changeowner`. This is a breaking change for the clients.
- Public interface between contract and runtime no longer uses `String` to
  represent an error, but rather serializes `ApiError` as a rich JSON error.
- Return value from `env.write_db` and `env.remove_db` to allow error reporting.
- Query responses are now required to contain valid JSON.
- Renamed all `*_db` wasm imports to `db_*`
- Merge `cw-storage` repo as subpackage, now `cosmwasm-storage`
- Add iterator support to `cosmwasm-storage`
- `Coin.amount` is now `Uint128` rather than `String`. Uint128 serializes as a
  string in JSON, but parses into a u128 data in memory. It also has some
  operator overloads to allow easy math operations on `Coin` types, as well as
  enforcing valid amounts.
- `Env` no longer has a `contract.balance` element. If you need this info,
  please use the `Querier` to get this info. As of Cosmos-SDK 0.39 this needs
  extra storage queries to get the balance, so we only do those queries when
  needed.
- `Env.message.sent_funds` is a `Vec<Coin>` not `Option<Vec<Coin>>`. We will
  normalize the go response in `go-cosmwasm` before sending it to the contract.
- `Env.message.signer` was renamed to `Env.message.sender`.
- `Env.block.{height,time}` are now `u64` rather than `i64`.

**cosmwasm-schema**

- This new crate now contains the implementations for generating JSON Schema
  files from interface types. It exposes the functions `export_schema`,
  `export_schema_with_title`, and `schema_for`.

**cosmwasm-std**

- Make all symbols from `cosmwasm::memory` crate internal, as those symbols are
  not needed by users of the library.
- Rename `cosmwasm::mock::dependencies` -> `cosmwasm::mock::mock_dependencies`
  to differentiate between testing and production `External`.
- Export all symbols from `cosmwasm::mock` as the new non-wasm32 module
  `cosmwasm::testing`. Export all remaining symbols at top level (e.g.
  `use cosmwasm::traits::{Api, Storage};` + `use cosmwasm::encoding::Binary;`
  becomes `use cosmwasm::{Api, Binary, Storage};`).
- Rename package `cosmwasm` to `cosmwasm-std`.
- The export `allocate` does not zero-fill the allocated memory anymore.
- Add `remove_db` to the required imports of a contract.
- (feature-flagged) add `scan_db` and `next_db` callbacks from wasm contract to
  VM.
- `serde::{from_slice, to_vec}` return `cosmwasm_std::Result`, no more need to
  use `.context(...)` when calling these functions
- Split `Response` into `InitResponse` and `HandleResponse`; split
  `ContractResult` into `InitResult` and `HandleResult`.
- Create explicit `QueryResponse`, analogue to `InitResponse` and
  `HandleResponse`.
- The exports `cosmwasm_vm_version_1`, `allocate` and `deallocate` are now
  private and can only be called via the Wasm export. Make sure to `use`
  `cosmwasm_std` at least once in the contract to pull in the C exports.
- Add `Querier` trait and `QueryRequest` for query callbacks from the contract,
  along with `SystemError` type for the runtime rejecting messages.
- `QueryRequest` takes a generic `Custom(T)` type that is passed opaquely to the
  end consumer (`wasmd` or integration test stubs), allowing custom queries to
  native code.
- `{Init,Handle,Query}Result` are now just aliases for a concrete `ApiResult`
  type.
- Support results up to 128 KiB in `ExternalStorage.get`.
- The `Storage` trait's `.get`, `.set` and `.remove` now return a `Result` to
  allow propagation of errors.
- Move `transactional`, `transactional_deps`, `RepLog`, `StorageTransaction`
  into crate `cosmwasm-storage`.
- Rename `Result` to `StdResult` to differentiate between the auto-`use`d
  `core::result::Result`. Fix error argument to `Error`.
- Complete overhaul of `Error` into `StdError`:
  - The `StdError` enum can now be serialized and deserialized (losing its
    backtrace), which allows us to pass them over the Wasm/VM boundary. This
    allows using fully structured errors in e.g. integration tests.
  - Auto generated snafu error constructor structs like `NotFound`/`ParseErr`/…
    have been intenalized in favour of error generation helpers like
    `not_found`/`parse_err`/…
  - All error generator functions now return errors instead of results.
  - Error cases don't contain `source` fields anymore. Instead source errors are
    converted to standard types like `String`. For this reason, both
    `snafu::ResultExt` and `snafu::OptionExt` cannot be used anymore.
  - Backtraces became optional. Use `RUST_BACKTRACE=1` to enable them.
  - `Utf8Err`/`Utf8StringErr` merged into `StdError::InvalidUtf8`
  - `Base64Err` renamed into `StdError::InvalidBase64`
  - `ContractErr`/`DynContractErr` merged into `StdError::GeneralErr`
  - The unused `ValidationErr` was removed
  - `StdError` is now
    [non_exhaustive](https://doc.rust-lang.org/1.35.0/unstable-book/language-features/non-exhaustive.html),
    making new error cases non-breaking changes.
- `ExternalStorage.get` now returns an empty vector if a storage entry exists
  but has an empty value. Before, this was normalized to `None`.
- Reorganize `CosmosMsg` enum types. They are now split by modules:
  `CosmosMsg::Bank(BankMsg)`, `CosmosMsg::Custom(T)`, `CosmosMsg::Wasm(WasmMsg)`
- CosmosMsg is now generic over the content of `Custom` variant. This allows
  blockchains to support custom native calls in their Cosmos-SDK apps and
  developers to make use of them in CosmWasm apps without forking the
  `cosmwasm-vm` and `go-cosmwasm` runtime.
- Add `staking` feature flag to expose new `StakingMsg` types under `CosmosMsg`
  and new `StakingRequest` types under `QueryRequest`.
- Add support for mocking-out staking queries via `MockQuerier.with_staking`
- `from_slice`/`from_binary` now require result type to be `DeserializeOwned`,
  i.e. the result must not contain references such as `&str`.

**cosmwasm-vm**

- Make `Instance.memory`/`.allocate`/`.deallocate`/`.func` crate internal. A
  user of the VM must not access the instance's memory directly.
- The imports `env.canonicalize_address`, `env.humanize_address` and
  `env.read_db` don't return the number of bytes written anymore. This value is
  now available in the resulting regions. Negative return values are errors, 0
  is success and values greater than 0 are reserved for future use.
- Change the required interface version guard export from `cosmwasm_api_0_6` to
  `cosmwasm_vm_version_1`.
- Provide implementations for `remove_db` and (feature-flagged) `scan_db` and
  `next_db`
- Provide custom `serde::{from_slice, to_vec}` implementation separate from
  `cosmwasm_std`, so we can return cosmwasm-vm specific `Result` (only used
  internally).
- `call_{init,handle,query}` and the `cosmwasm_vm::testing` wrappers return
  standard `Result` types now, eg. `Result<HandleResponse, ApiError>`.
- Add length limit when reading memory from the instance to protect against
  malicious contracts creating overly large `Region`s.
- Add `Instance.get_memory_size`, giving you the peak memory consumption of an
  instance.
- Remove `cosmwasm_vm::errors::CacheExt`.
- Move `cosmwasm_vm::errors::{Error, Result}` to
  `cosmwasm_vm::{VmError, VmResult}` and remove generic error type from result.
- The import `db_read` now returns an error code if the storage key does not
  exist. The latest standard library converts this error code back to a `None`
  value. This allows differentiating non-existent and empty storage entries.
- Make `Instance::from_module`, `::from_wasmer` and `::recycle` crate-internal.
- Create explicit, public `Checksum` type to identify Wasm blobs.
- `CosmCache::new` now takes supported features as an argument.
- Rename `VmError::RegionTooSmallErr` to `VmError::RegionTooSmall`.
- Rename `VmError::RegionLengthTooBigErr` to `VmError::RegionLengthTooBig`.
- Change property types to owned string in `VmError::UninitializedContextData`,
  `VmError::ConversionErr`, `VmError::ParseErr` and `VmError::SerializeErr`.
- Remove `VmError::IoErr` in favour of `VmError::CacheErr`.
- Simplify `VmError::CompileErr`, `VmError::ResolveErr` and
  `VmError::WasmerRuntimeErr` to just hold a string with the details instead of
  the source error.
- Remove `VmError::WasmerErr` in favour of the new `VmError::InstantiationErr`.
- The snafu error builders from `VmError` are now private, i.e. callers can only
  use the errors, not create them.
- `VmError` is now `#[non_exhaustive]`.
- Split `VmError::RuntimeErr` in `VmError::BackendErr` and
  `VmError::GenericErr`; rename `VmError::WasmerRuntimeErr` to
  `VmError::RuntimeErr`.
- Add `Instance.with_querier` analogue to `Instance.with_storage`.

## 0.7.2 (2020-03-23)

**cosmwasm**

- Fix JSON schema type of `Binary` from int array (wrong) to string (right).
- Make `Extern` not `Clone`able anymore. Before cloning led to copying the data
  for mock storage and copying a stateless bridge for the external storage,
  which are different semantics.
- Remove public `cosmwasm::imports::dependencies`. A user of this library does
  not need to call this explicitely. Dependencies are created internally and
  passed as an argument in `exports::do_init`, `exports::do_handle` and
  `exports::do_query`.
- Make `ExternalStorage` not `Clone`able anymore. This does not copy any data,
  so a clone could lead to unexpected results.

## 0.7.1 (2020-03-11)

**cosmwasm_vm**

- Avoid unnecessary panic when checking corrupted wasm file.
- Support saving the same wasm to cache multiple times.

## 0.7.0 (2020-02-26)

**cosmwasm**

- Rename `Slice` to `Region` to simplify differentiation between Wasm memory
  region and serde's `from_slice`
- Rename `Params` to `Env`, `mock_params` to `mock_env` for clearer naming (this
  is information on the execution environment)
- `Response.log` is not a vector of key/value pairs that can later be indexed by
  Tendermint.

**cosmwasm_vm**

- Remove export `cosmwasm_vm::read_memory`. Using this indicates an
  architectural flaw, since this is a method for host to guest communication
  inside the VM and not needed for users of the VM.
- Create new type `cosmwasm_vm:errors::Error::RegionTooSmallErr`.
- Change return type of `cosmwasm_vm::write_memory` to `Result<usize, Error>` to
  make it harder to forget handling errors.
- Fix missing error propagation in `do_canonical_address`, `do_human_address`
  and `allocate`.
- Update error return codes in import `c_read`.
- Rename imports `c_read`/`c_write` to `read_db`/`write_db`.
- Rename imports `c_canonical_address`/`c_human_address` to
  `canonicalize_address`/`humanize_address`.
- Add `cosmwasm_vm::testing::test_io` for basic memory allocation/deallocation
  testing between host and guest.
- Make `ValidationErr.msg` a dynamic `String` including relevant runtime
  information.
- Remove export `check_api_compatibility`. The VM will take care of calling it.
- Let `check_api_compatibility` check imports by fully qualified identifier
  `<module>.<name>`.
- Make gas limit immutable in `cosmwasm_vm::instance::Instance`. It is passed
  once at construction time and cannot publicly be manipulated anymore.
- Remove `take_storage`/`leave_storage` from `cosmwasm_vm::Instance`.

## 0.6

[Define canonical address callbacks](https://github.com/confio/cosmwasm/issues/73)

- Use `&[u8]` for addresses in params
- Allow contracts to resolve human readable addresses (`&str`) in their json
  into a fixed-size binary representation
- Provide mocks for unit testing and integration tests

- Separate out `Storage` from `ReadOnlyStorage` as separate traits

## 0.5

### 0.5.2

This is the first documented and supported implementation. It contains the basic
feature set. `init` and `handle` supported for modules and can return messages.
A stub implementation of `query` is done, which is likely to be deprecated soon.
Some main points:

- The build-system and unit/integration-test setup is all stabilized.
- Cosmwasm-vm supports singlepass and cranelift backends, and caches modules on
  disk and instances in memory (lru cache).
- JSON Schema output works

All future Changelog entries will reference this base

[unreleased]: https://github.com/CosmWasm/cosmwasm/compare/v1.0.0-beta...HEAD
[1.0.0-beta]: https://github.com/CosmWasm/cosmwasm/compare/v0.16.2...v1.0.0-beta
[0.16.2]: https://github.com/CosmWasm/cosmwasm/compare/v0.16.1...v0.16.2
[0.16.1]: https://github.com/CosmWasm/cosmwasm/compare/v0.16.0...v0.16.1
[0.16.0]: https://github.com/CosmWasm/cosmwasm/compare/v0.15.2...v0.16.0
[0.15.2]: https://github.com/CosmWasm/cosmwasm/compare/v0.15.1...v0.15.2
[0.15.1]: https://github.com/CosmWasm/cosmwasm/compare/v0.15.0...v0.15.1
[0.15.0]: https://github.com/CosmWasm/cosmwasm/compare/v0.14.1...v0.15.0
[0.14.1]: https://github.com/CosmWasm/cosmwasm/compare/v0.14.0...v0.14.1
[0.14.0]: https://github.com/CosmWasm/cosmwasm/compare/v0.13.1...v0.14.0
[0.13.2]: https://github.com/CosmWasm/cosmwasm/compare/v0.13.1...v0.13.2
[0.13.1]: https://github.com/CosmWasm/cosmwasm/compare/v0.13.0...v0.13.1
[0.13.0]: https://github.com/CosmWasm/cosmwasm/compare/v0.12.0...v0.13.0<|MERGE_RESOLUTION|>--- conflicted
+++ resolved
@@ -11,12 +11,9 @@
 - cosmwasm-std: New const methods `Uint64::to_be_bytes`/`::to_le_bytes`.
 - cosmwasm-vm: The check_contracts tool now has a `--supported-features` option
   that defaults to "iterator,staking,stargate".
-<<<<<<< HEAD
 - cosmwasm-vm: The default `singlepass` compiler is now supported on 64-bit
   Windows.
-=======
 - cosmwasm-std: Add missing `DivideByZeroError` export.
->>>>>>> 5ab912f7
 
 ### Changed
 
