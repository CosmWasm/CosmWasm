--- conflicted
+++ resolved
@@ -609,12 +609,7 @@
         for _ in 0..4 {
             expected_hash = Sha256::digest(&expected_hash);
         }
-<<<<<<< HEAD
         let work_query = query_recurse(deps.as_ref(), 0, 5, contract).unwrap();
-        assert_eq!(work_query.hashed, expected_hash.to_vec().into());
-=======
-        let work_query = query_recurse(&deps, 0, 5, contract).unwrap();
         assert_eq!(work_query.hashed, expected_hash.to_vec());
->>>>>>> c044d801
     }
 }