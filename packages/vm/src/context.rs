//! Internal details to be used by instance.rs only
#[cfg(feature = "iterator")]
use std::collections::HashMap;
#[cfg(feature = "iterator")]
use std::convert::TryInto;
use std::ffi::c_void;
#[cfg(not(feature = "iterator"))]
use std::marker::PhantomData;
use std::ptr::NonNull;

use wasmer_runtime_core::{
    typed_func::{Func, Wasm, WasmTypeList},
    vm::Ctx,
    Instance as WasmerInstance,
};

#[cfg(feature = "iterator")]
use cosmwasm_std::KV;

#[cfg(feature = "iterator")]
use crate::errors::{make_iterator_does_not_exist, FfiResult};
use crate::errors::{make_uninitialized_context_data, VmResult};
#[cfg(feature = "iterator")]
use crate::traits::StorageIteratorItem;
use crate::traits::{Querier, Storage};

/** context data **/

#[derive(Clone, PartialEq, Debug, Default)]
pub struct GasState {
    /// Gas limit for the computation.
    gas_limit: u64,
    /// Tracking the gas used in the cosmos SDK, in cosmwasm units.
    #[allow(unused)]
    externally_used_gas: u64,
}

impl GasState {
    fn with_limit(gas_limit: u64) -> Self {
        Self {
            gas_limit,
            externally_used_gas: 0,
        }
    }

    #[allow(unused)]
    fn use_gas(&mut self, amount: u64) {
        self.externally_used_gas += amount;
    }

    pub(crate) fn set_gas_limit(&mut self, gas_limit: u64) {
        self.gas_limit = gas_limit;
    }

    /// Get the amount of gas units still left for the rest of the calculation.
    ///
    /// We need the amount of gas used in wasmer since it is not tracked inside this object.
    #[allow(unused)]
    fn get_gas_left(&self, wasmer_used_gas: u64) -> u64 {
        self.gas_limit
            .saturating_sub(self.externally_used_gas)
            .saturating_sub(wasmer_used_gas)
    }

    /// Get the amount of gas units used so far inside wasmer.
    ///
    /// We need the amount of gas left in wasmer since it is not tracked inside this object.
    #[allow(unused)]
    fn get_gas_used_in_wasmer(&self, wasmer_gas_left: u64) -> u64 {
        self.gas_limit
            .saturating_sub(self.externally_used_gas)
            .saturating_sub(wasmer_gas_left)
    }
}

struct ContextData<'a, S: Storage, Q: Querier> {
    gas_state: GasState,
    storage: Option<S>,
    storage_readonly: bool,
    querier: Option<Q>,
    /// A non-owning link to the wasmer instance
    wasmer_instance: Option<NonNull<WasmerInstance>>,
    #[cfg(feature = "iterator")]
    iterators: HashMap<u32, Box<dyn Iterator<Item = StorageIteratorItem> + 'a>>,
    #[cfg(not(feature = "iterator"))]
    iterators: PhantomData<&'a mut ()>,
}

pub fn setup_context<S: Storage, Q: Querier>(gas_limit: u64) -> (*mut c_void, fn(*mut c_void)) {
    (
        create_unmanaged_context_data::<S, Q>(gas_limit),
        destroy_unmanaged_context_data::<S, Q>,
    )
}

fn create_unmanaged_context_data<S: Storage, Q: Querier>(gas_limit: u64) -> *mut c_void {
    let data = ContextData::<S, Q> {
        gas_state: GasState::with_limit(gas_limit),
        storage: None,
        storage_readonly: false, // TODO: Change this default to true in 0.9 for extra safety
        querier: None,
        wasmer_instance: None,
        #[cfg(feature = "iterator")]
        iterators: HashMap::new(),
        #[cfg(not(feature = "iterator"))]
        iterators: PhantomData::default(),
    };
    let heap_data = Box::new(data); // move from stack to heap
    Box::into_raw(heap_data) as *mut c_void // give up ownership
}

fn destroy_unmanaged_context_data<S: Storage, Q: Querier>(ptr: *mut c_void) {
    if !ptr.is_null() {
        // obtain ownership and drop instance of ContextData when box gets out of scope
        let mut dying = unsafe { Box::from_raw(ptr as *mut ContextData<S, Q>) };
        // Ensure all iterators are dropped before the storage
        destroy_iterators(&mut dying);
    }
}

/// Get a mutable reference to the context's data. Ownership remains in the Context.
// NOTE: This is actually not really implemented safely at the moment. I did this as a
// nicer and less-terrible version of the previous solution to the following issue:
//
//                                                   +--->> Go pointer
//                                                   |
// Ctx ->> ContextData +-> iterators: Box<dyn Iterator + 'a> --+
//                     |                                       |
//                     +-> storage: impl Storage <<------------+
//                     |
//                     +-> querier: impl Querier
//
// ->  : Ownership
// ->> : Mutable borrow
//
// As you can see, there's a cyclical reference here... changing this function to return the same lifetime as it
// returns (and adjusting a few other functions to only have one lifetime instead of two) triggers an error
// elsewhere where we try to add iterators to the context. That's not legal according to Rust's rules, and it
// complains that we're trying to borrow ctx mutably twice. This needs a better solution because this function
// probably triggers unsoundness.
fn get_context_data_mut<'a, 'b, S: Storage, Q: Querier>(
    ctx: &'a mut Ctx,
) -> &'b mut ContextData<'b, S, Q> {
    let owned = unsafe {
        Box::from_raw(ctx.data as *mut ContextData<S, Q>) // obtain ownership
    };
    Box::leak(owned) // give up ownership
}

<<<<<<< HEAD
/// Creates a back reference from a contact to its partent instance
pub fn set_wasmer_instance<S: Storage, Q: Querier>(
    ctx: &mut Ctx,
    wasmer_instance: Option<NonNull<WasmerInstance>>,
) {
    let context_data = ctx.data as *mut ContextData<S, Q>;
    unsafe {
        (*context_data).wasmer_instance = wasmer_instance;
    }
=======
fn get_context_data<'a, 'b, S: Storage, Q: Querier>(ctx: &'a Ctx) -> &'b ContextData<'b, S, Q> {
    let owned = unsafe {
        Box::from_raw(ctx.data as *mut ContextData<S, Q>) // obtain ownership
    };
    Box::leak(owned) // give up ownership
>>>>>>> 8ebd44f5
}

#[cfg(feature = "iterator")]
fn destroy_iterators<S: Storage, Q: Querier>(context: &mut ContextData<S, Q>) {
    context.iterators.clear();
}

#[cfg(not(feature = "iterator"))]
fn destroy_iterators<S: Storage, Q: Querier>(_context: &mut ContextData<S, Q>) {}

/// Returns the original storage and querier as owned instances, and closes any remaining
/// iterators. This is meant to be called when recycling the instance.
pub(crate) fn move_out_of_context<S: Storage, Q: Querier>(
    source: &mut Ctx,
) -> (Option<S>, Option<Q>) {
    let mut b = get_context_data_mut::<S, Q>(source);
    // Destroy all existing iterators which are (in contrast to the storage)
    // not reused between different instances.
    // This is also important because the iterators are pointers to Go memory which should not be stored long term
    // Paragraphs 5-7: https://golang.org/cmd/cgo/#hdr-Passing_pointers
    destroy_iterators(&mut b);
    (b.storage.take(), b.querier.take())
}

/// Moves owned instances of storage and querier into the context.
/// Should be followed by exactly one call to move_out_of_context when the instance is finished.
pub(crate) fn move_into_context<S: Storage, Q: Querier>(target: &mut Ctx, storage: S, querier: Q) {
    let b = get_context_data_mut::<S, Q>(target);
    b.storage = Some(storage);
    b.querier = Some(querier);
}

<<<<<<< HEAD
pub fn get_gas_state<'a, 'b, S: Storage, Q: Querier + 'b>(ctx: &'a mut Ctx) -> &'b mut GasState {
    &mut get_context_data::<S, Q>(ctx).gas_state
}

#[cfg(feature = "default-singlepass")]
pub fn try_consume_gas<S: Storage, Q: Querier>(ctx: &mut Ctx, used_gas: u64) -> VmResult<()> {
    use crate::backends::{get_gas_left, set_gas_limit};
    use crate::VmError;

    let ctx_data = get_context_data::<S, Q>(ctx);
    if let Some(mut instance_ptr) = ctx_data.wasmer_instance {
        let instance = unsafe { instance_ptr.as_mut() };
        let gas_state = &mut ctx_data.gas_state;

        let wasmer_used_gas = gas_state.get_gas_used_in_wasmer(get_gas_left(instance));

        gas_state.use_gas(used_gas);
        // These lines reduce the amount of gas available to wasmer
        // so it can not consume gas that was consumed externally.
        let new_limit = gas_state.get_gas_left(wasmer_used_gas);
        // This tells wasmer how much more gas it can consume from this point in time.
        set_gas_limit(instance, new_limit);

        if gas_state.externally_used_gas + wasmer_used_gas > gas_state.gas_limit {
            Err(VmError::GasDepletion)
        } else {
            Ok(())
        }
    } else {
        Err(make_uninitialized_context_data("wasmer_instance"))
    }
}

#[cfg(feature = "default-cranelift")]
pub fn try_consume_gas<S: Storage, Q: Querier>(_ctx: &mut Ctx, _used_gas: u64) -> VmResult<()> {
    Ok(())
=======
/// Returns true iff the storage is set to readonly mode
pub fn is_storage_readonly<S: Storage, Q: Querier>(ctx: &Ctx) -> bool {
    let context_data = get_context_data::<S, Q>(ctx);
    context_data.storage_readonly
}

pub fn set_storage_readonly<S: Storage, Q: Querier>(ctx: &mut Ctx, new_value: bool) {
    let mut context_data = get_context_data_mut::<S, Q>(ctx);
    context_data.storage_readonly = new_value;
>>>>>>> 8ebd44f5
}

/// Add the iterator to the context's data. A new ID is assigned and returned.
/// IDs are guaranteed to be in the range [0, 2**31-1], i.e. fit in the non-negative part if type i32.
#[cfg(feature = "iterator")]
#[must_use = "without the returned iterator ID, the iterator cannot be accessed"]
pub fn add_iterator<'a, S: Storage, Q: Querier>(
    ctx: &mut Ctx,
    iter: Box<dyn Iterator<Item = FfiResult<(KV, u64)>> + 'a>,
) -> u32 {
    let b = get_context_data_mut::<S, Q>(ctx);
    let last_id: u32 = b
        .iterators
        .len()
        .try_into()
        .expect("Found more iterator IDs than supported");
    let new_id = last_id + 1;
    static INT32_MAX_VALUE: u32 = 2_147_483_647;
    if new_id > INT32_MAX_VALUE {
        panic!("Iterator ID exceeded INT32_MAX_VALUE. This must not happen.");
    }
    b.iterators.insert(new_id, iter);
    new_id
}

pub(crate) fn with_func_from_context<S, Q, Args, Rets, Callback, CallbackData>(
    ctx: &mut Ctx,
    name: &str,
    callback: Callback,
) -> VmResult<CallbackData>
where
    S: Storage,
    Q: Querier,
    Args: WasmTypeList,
    Rets: WasmTypeList,
    Callback: FnOnce(Func<Args, Rets, Wasm>) -> VmResult<CallbackData>,
{
    let ctx_data = get_context_data::<S, Q>(ctx);
    match ctx_data.wasmer_instance {
        Some(instance_ptr) => {
            let func = unsafe { instance_ptr.as_ref() }.exports.get(name)?;
            callback(func)
        }
        None => Err(make_uninitialized_context_data("wasmer_instance")),
    }
}

pub(crate) fn with_storage_from_context<'a, 'b, S, Q: 'b, F, T>(
    ctx: &'a mut Ctx,
    func: F,
) -> VmResult<T>
where
    S: Storage,
    Q: Querier,
    F: FnOnce(&'b mut S) -> VmResult<T>,
{
    let b = get_context_data_mut::<S, Q>(ctx);
    match b.storage.as_mut() {
        Some(data) => func(data),
        None => Err(make_uninitialized_context_data("storage")),
    }
}

pub(crate) fn with_querier_from_context<'a, 'b, S, Q: 'b, F, T>(
    ctx: &'a mut Ctx,
    func: F,
) -> VmResult<T>
where
    S: Storage,
    Q: Querier,
    F: FnOnce(&'b mut Q) -> VmResult<T>,
{
    let b = get_context_data_mut::<S, Q>(ctx);
    match b.querier.as_mut() {
        Some(q) => func(q),
        None => Err(make_uninitialized_context_data("querier")),
    }
}

#[cfg(feature = "iterator")]
pub(crate) fn with_iterator_from_context<'a, 'b, S, Q: 'b, F, T>(
    ctx: &'a mut Ctx,
    iterator_id: u32,
    func: F,
) -> VmResult<T>
where
    S: Storage,
    Q: Querier,
    F: FnOnce(&'b mut (dyn Iterator<Item = FfiResult<(KV, u64)>>)) -> VmResult<T>,
{
    let b = get_context_data_mut::<S, Q>(ctx);
    match b.iterators.get_mut(&iterator_id) {
        Some(iterator) => func(iterator),
        None => Err(make_iterator_does_not_exist(iterator_id)),
    }
}

#[cfg(test)]
mod test {
    use super::*;
    use crate::backends::{compile, get_gas_left, set_gas_limit};
    use crate::errors::VmError;
    use crate::testing::{MockQuerier, MockStorage};
    use crate::traits::ReadonlyStorage;
    use cosmwasm_std::{
        coins, from_binary, to_vec, AllBalanceResponse, BankQuery, HumanAddr, Never, QueryRequest,
    };
    use wasmer_runtime_core::{imports, typed_func::Func};

    static CONTRACT: &[u8] = include_bytes!("../testdata/contract.wasm");

    // shorthands for function generics below
    type MS = MockStorage;
    type MQ = MockQuerier;

    // prepared data
    static INIT_KEY: &[u8] = b"foo";
    static INIT_VALUE: &[u8] = b"bar";
    // this account has some coins
    static INIT_ADDR: &str = "someone";
    static INIT_AMOUNT: u128 = 500;
    static INIT_DENOM: &str = "TOKEN";

    #[cfg(feature = "singlepass")]
    use crate::backends::singlepass::GAS_LIMIT;
    #[cfg(not(feature = "singlepass"))]
    const GAS_LIMIT: u64 = 10_000_000_000;

    fn make_instance() -> Box<WasmerInstance> {
        let module = compile(&CONTRACT).unwrap();
        // we need stubs for all required imports
        let import_obj = imports! {
            || { setup_context::<MockStorage, MockQuerier>(GAS_LIMIT) },
            "env" => {
                "db_read" => Func::new(|_a: i32| -> u32 { 0 }),
                "db_write" => Func::new(|_a: i32, _b: i32| {}),
                "db_remove" => Func::new(|_a: i32| {}),
                "db_scan" => Func::new(|_a: i32, _b: i32, _c: i32| -> i32 { 0 }),
                "db_next" => Func::new(|_a: u32| -> u32 { 0 }),
                "query_chain" => Func::new(|_a: i32| -> i32 { 0 }),
                "canonicalize_address" => Func::new(|_a: i32, _b: i32| -> i32 { 0 }),
                "humanize_address" => Func::new(|_a: i32, _b: i32| -> i32 { 0 }),
            },
        };
        let mut instance = Box::from(module.instantiate(&import_obj).unwrap());

        let instance_ptr = NonNull::from(instance.as_ref());
        set_wasmer_instance::<MS, MQ>(instance.context_mut(), Some(instance_ptr));

        instance
    }

    fn leave_default_data(ctx: &mut Ctx) {
        // create some mock data
        let mut storage = MockStorage::new();
        storage
            .set(INIT_KEY, INIT_VALUE)
            .expect("error setting value");
        let querier: MockQuerier<Never> =
            MockQuerier::new(&[(&HumanAddr::from(INIT_ADDR), &coins(INIT_AMOUNT, INIT_DENOM))]);
        move_into_context(ctx, storage, querier);
    }

    #[test]
    fn leave_and_take_context_data() {
        // this creates an instance
        let mut instance = make_instance();
        let ctx = instance.context_mut();

        // empty data on start
        let (inits, initq) = move_out_of_context::<MS, MQ>(ctx);
        assert!(inits.is_none());
        assert!(initq.is_none());

        // store it on the instance
        leave_default_data(ctx);
        let (s, q) = move_out_of_context::<MS, MQ>(ctx);
        assert!(s.is_some());
        assert!(q.is_some());
        assert_eq!(
            s.unwrap().get(INIT_KEY).unwrap().0,
            Some(INIT_VALUE.to_vec())
        );

        // now is empty again
        let (ends, endq) = move_out_of_context::<MS, MQ>(ctx);
        assert!(ends.is_none());
        assert!(endq.is_none());
    }

    #[test]
<<<<<<< HEAD
    #[cfg(feature = "default-singlepass")]
    fn gas_tracking_works_correctly() {
        let mut instance = make_instance();

        let gas_limit = 100;
        set_gas_limit(instance.as_mut(), gas_limit);
        get_gas_state::<MS, MQ>(instance.context_mut()).set_gas_limit(gas_limit);
        let context = instance.context_mut();

        // Consume all the Gas that we allocated
        try_consume_gas::<MS, MQ>(context, 70).unwrap();
        try_consume_gas::<MS, MQ>(context, 4).unwrap();
        try_consume_gas::<MS, MQ>(context, 6).unwrap();
        try_consume_gas::<MS, MQ>(context, 20).unwrap();
        // Using one more unit of gas triggers a failure
        match try_consume_gas::<MS, MQ>(context, 1).unwrap_err() {
            VmError::GasDepletion => {}
            err => panic!("unexpected error: {:?}", err),
        }
    }

    #[test]
    #[cfg(feature = "default-singlepass")]
    fn gas_tracking_works_correctly_with_gas_consumption_in_wasmer() {
        let mut instance = make_instance();

        let gas_limit = 100;
        set_gas_limit(instance.as_mut(), gas_limit);
        get_gas_state::<MS, MQ>(instance.context_mut()).set_gas_limit(gas_limit);
        let context = instance.context_mut();

        // Consume all the Gas that we allocated
        try_consume_gas::<MS, MQ>(context, 50).unwrap();
        try_consume_gas::<MS, MQ>(context, 4).unwrap();

        // consume 20 gas directly in wasmer
        let new_limit = get_gas_left(instance.as_mut()) - 20;
        set_gas_limit(instance.as_mut(), new_limit);

        let context = instance.context_mut();
        try_consume_gas::<MS, MQ>(context, 6).unwrap();
        try_consume_gas::<MS, MQ>(context, 20).unwrap();
        // Using one more unit of gas triggers a failure
        match try_consume_gas::<MS, MQ>(context, 1).unwrap_err() {
            VmError::GasDepletion => {}
            err => panic!("unexpected error: {:?}", err),
        }
=======
    fn is_storage_readonly_defaults_to_false() {
        let mut instance = make_instance();
        let ctx = instance.context_mut();
        leave_default_data(ctx);

        assert_eq!(is_storage_readonly::<MS, MQ>(ctx), false);
    }

    #[test]
    fn set_storage_readonly_can_change_flag() {
        let mut instance = make_instance();
        let ctx = instance.context_mut();
        leave_default_data(ctx);

        // change
        set_storage_readonly::<MS, MQ>(ctx, true);
        assert_eq!(is_storage_readonly::<MS, MQ>(ctx), true);

        // still true
        set_storage_readonly::<MS, MQ>(ctx, true);
        assert_eq!(is_storage_readonly::<MS, MQ>(ctx), true);

        // change back
        set_storage_readonly::<MS, MQ>(ctx, false);
        assert_eq!(is_storage_readonly::<MS, MQ>(ctx), false);
>>>>>>> 8ebd44f5
    }

    #[test]
    #[cfg(feature = "iterator")]
    fn add_iterator_works() {
        let mut instance = make_instance();
        let ctx = instance.context_mut();
        leave_default_data(ctx);

        assert_eq!(get_context_data_mut::<MS, MQ>(ctx).iterators.len(), 0);
        let id1 = add_iterator::<MS, MQ>(ctx, Box::new(std::iter::empty()));
        let id2 = add_iterator::<MS, MQ>(ctx, Box::new(std::iter::empty()));
        let id3 = add_iterator::<MS, MQ>(ctx, Box::new(std::iter::empty()));
        assert_eq!(get_context_data_mut::<MS, MQ>(ctx).iterators.len(), 3);
        assert!(get_context_data_mut::<MS, MQ>(ctx)
            .iterators
            .contains_key(&id1));
        assert!(get_context_data_mut::<MS, MQ>(ctx)
            .iterators
            .contains_key(&id2));
        assert!(get_context_data_mut::<MS, MQ>(ctx)
            .iterators
            .contains_key(&id3));
    }

    #[test]
    fn with_func_from_context_works() {
        let mut instance = make_instance();
        leave_default_data(instance.context_mut());

        let ctx = instance.context_mut();
        let ptr = with_func_from_context::<MS, MQ, u32, u32, _, _>(ctx, "allocate", |alloc_func| {
            let ptr = alloc_func.call(10)?;
            Ok(ptr)
        })
        .unwrap();
        assert!(ptr > 0);
    }

    #[test]
    fn with_func_from_context_fails_for_missing_instance() {
        let mut instance = make_instance();
        leave_default_data(instance.context_mut());

        // Clear context's wasmer_instance
        set_wasmer_instance::<MS, MQ>(instance.context_mut(), None);

        let ctx = instance.context_mut();
        let res = with_func_from_context::<MS, MQ, u32, u32, _, ()>(ctx, "allocate", |_func| {
            panic!("unexpected callback call");
        });
        match res.unwrap_err() {
            VmError::UninitializedContextData { kind, .. } => assert_eq!(kind, "wasmer_instance"),
            e => panic!("Unexpected error: {}", e),
        }
    }

    #[test]
    fn with_func_from_context_fails_for_missing_function() {
        let mut instance = make_instance();
        leave_default_data(instance.context_mut());

        let ctx = instance.context_mut();
        let res = with_func_from_context::<MS, MQ, u32, u32, _, ()>(ctx, "doesnt_exist", |_func| {
            panic!("unexpected callback call");
        });
        match res.unwrap_err() {
            VmError::ResolveErr { msg, .. } => {
                assert_eq!(
                    msg,
                    "Wasmer resolve error: ExportNotFound { name: \"doesnt_exist\" }"
                );
            }
            e => panic!("Unexpected error: {}", e),
        }
    }

    #[test]
    fn with_storage_from_context_set_get() {
        let mut instance = make_instance();
        let ctx = instance.context_mut();
        leave_default_data(ctx);

        let (val, _used_gas) = with_storage_from_context::<MS, MQ, _, _>(ctx, |store| {
            Ok(store.get(INIT_KEY).expect("error getting value"))
        })
        .unwrap();
        assert_eq!(val, Some(INIT_VALUE.to_vec()));

        let set_key: &[u8] = b"more";
        let set_value: &[u8] = b"data";

        with_storage_from_context::<MS, MQ, _, _>(ctx, |store| {
            store.set(set_key, set_value).expect("error setting value");
            Ok(())
        })
        .unwrap();

        with_storage_from_context::<MS, MQ, _, _>(ctx, |store| {
            assert_eq!(store.get(INIT_KEY).unwrap().0, Some(INIT_VALUE.to_vec()));
            assert_eq!(store.get(set_key).unwrap().0, Some(set_value.to_vec()));
            Ok(())
        })
        .unwrap();
    }

    #[test]
    #[should_panic(expected = "A panic occurred in the callback.")]
    fn with_storage_from_context_handles_panics() {
        let mut instance = make_instance();
        let ctx = instance.context_mut();
        leave_default_data(ctx);

        with_storage_from_context::<MS, MQ, _, ()>(ctx, |_store| {
            panic!("A panic occurred in the callback.")
        })
        .unwrap();
    }

    #[test]
    fn with_querier_from_context_works() {
        let mut instance = make_instance();
        let ctx = instance.context_mut();
        leave_default_data(ctx);

        let res = with_querier_from_context::<MS, MQ, _, _>(ctx, |querier| {
            let req: QueryRequest<Never> = QueryRequest::Bank(BankQuery::AllBalances {
                address: HumanAddr::from(INIT_ADDR),
            });
            Ok(querier.raw_query(&to_vec(&req).unwrap())?)
        })
        .unwrap()
        .0
        .unwrap()
        .unwrap();
        let balance: AllBalanceResponse = from_binary(&res).unwrap();

        assert_eq!(balance.amount, coins(INIT_AMOUNT, INIT_DENOM));
    }

    #[test]
    #[should_panic(expected = "A panic occurred in the callback.")]
    fn with_querier_from_context_handles_panics() {
        let mut instance = make_instance();
        let ctx = instance.context_mut();
        leave_default_data(ctx);

        with_querier_from_context::<MS, MQ, _, ()>(ctx, |_querier| {
            panic!("A panic occurred in the callback.")
        })
        .unwrap();
    }

    #[test]
    #[cfg(feature = "iterator")]
    fn with_iterator_from_context_works() {
        let mut instance = make_instance();
        let ctx = instance.context_mut();
        leave_default_data(ctx);

        let id = add_iterator::<MS, MQ>(ctx, Box::new(std::iter::empty()));
        with_iterator_from_context::<MS, MQ, _, ()>(ctx, id, |iter| {
            assert!(iter.next().is_none());
            Ok(())
        })
        .expect("must not error");
    }

    #[test]
    #[cfg(feature = "iterator")]
    fn with_iterator_from_context_errors_for_non_existent_iterator_id() {
        let mut instance = make_instance();
        let ctx = instance.context_mut();
        leave_default_data(ctx);

        let missing_id = 42u32;
        let result = with_iterator_from_context::<MS, MQ, _, ()>(ctx, missing_id, |_iter| {
            panic!("this should not be called");
        });
        match result.unwrap_err() {
            VmError::IteratorDoesNotExist { id, .. } => assert_eq!(id, missing_id),
            e => panic!("Unexpected error: {}", e),
        }
    }
}<|MERGE_RESOLUTION|>--- conflicted
+++ resolved
@@ -147,7 +147,13 @@
     Box::leak(owned) // give up ownership
 }
 
-<<<<<<< HEAD
+fn get_context_data<'a, 'b, S: Storage, Q: Querier>(ctx: &'a Ctx) -> &'b ContextData<'b, S, Q> {
+    let owned = unsafe {
+        Box::from_raw(ctx.data as *mut ContextData<S, Q>) // obtain ownership
+    };
+    Box::leak(owned) // give up ownership
+}
+
 /// Creates a back reference from a contact to its partent instance
 pub fn set_wasmer_instance<S: Storage, Q: Querier>(
     ctx: &mut Ctx,
@@ -157,13 +163,6 @@
     unsafe {
         (*context_data).wasmer_instance = wasmer_instance;
     }
-=======
-fn get_context_data<'a, 'b, S: Storage, Q: Querier>(ctx: &'a Ctx) -> &'b ContextData<'b, S, Q> {
-    let owned = unsafe {
-        Box::from_raw(ctx.data as *mut ContextData<S, Q>) // obtain ownership
-    };
-    Box::leak(owned) // give up ownership
->>>>>>> 8ebd44f5
 }
 
 #[cfg(feature = "iterator")]
@@ -196,9 +195,8 @@
     b.querier = Some(querier);
 }
 
-<<<<<<< HEAD
 pub fn get_gas_state<'a, 'b, S: Storage, Q: Querier + 'b>(ctx: &'a mut Ctx) -> &'b mut GasState {
-    &mut get_context_data::<S, Q>(ctx).gas_state
+    &mut get_context_data_mut::<S, Q>(ctx).gas_state
 }
 
 #[cfg(feature = "default-singlepass")]
@@ -206,7 +204,7 @@
     use crate::backends::{get_gas_left, set_gas_limit};
     use crate::VmError;
 
-    let ctx_data = get_context_data::<S, Q>(ctx);
+    let ctx_data = get_context_data_mut::<S, Q>(ctx);
     if let Some(mut instance_ptr) = ctx_data.wasmer_instance {
         let instance = unsafe { instance_ptr.as_mut() };
         let gas_state = &mut ctx_data.gas_state;
@@ -233,7 +231,8 @@
 #[cfg(feature = "default-cranelift")]
 pub fn try_consume_gas<S: Storage, Q: Querier>(_ctx: &mut Ctx, _used_gas: u64) -> VmResult<()> {
     Ok(())
-=======
+}
+
 /// Returns true iff the storage is set to readonly mode
 pub fn is_storage_readonly<S: Storage, Q: Querier>(ctx: &Ctx) -> bool {
     let context_data = get_context_data::<S, Q>(ctx);
@@ -243,7 +242,6 @@
 pub fn set_storage_readonly<S: Storage, Q: Querier>(ctx: &mut Ctx, new_value: bool) {
     let mut context_data = get_context_data_mut::<S, Q>(ctx);
     context_data.storage_readonly = new_value;
->>>>>>> 8ebd44f5
 }
 
 /// Add the iterator to the context's data. A new ID is assigned and returned.
@@ -435,7 +433,6 @@
     }
 
     #[test]
-<<<<<<< HEAD
     #[cfg(feature = "default-singlepass")]
     fn gas_tracking_works_correctly() {
         let mut instance = make_instance();
@@ -483,7 +480,9 @@
             VmError::GasDepletion => {}
             err => panic!("unexpected error: {:?}", err),
         }
-=======
+    }
+
+    #[test]
     fn is_storage_readonly_defaults_to_false() {
         let mut instance = make_instance();
         let ctx = instance.context_mut();
@@ -509,7 +508,6 @@
         // change back
         set_storage_readonly::<MS, MQ>(ctx, false);
         assert_eq!(is_storage_readonly::<MS, MQ>(ctx), false);
->>>>>>> 8ebd44f5
     }
 
     #[test]
