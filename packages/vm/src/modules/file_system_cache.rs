use std::fs;
use std::hash::Hash;
use std::io;
use std::path::Path;
use std::path::PathBuf;
use thiserror::Error;

use wasmer::{AsEngineRef, DeserializeError, Module, Target};

use crate::checksum::Checksum;
use crate::errors::{VmError, VmResult};

use crate::filesystem::mkdir_p;
use crate::modules::current_wasmer_module_version;

/// Bump this version whenever the module system changes in a way
/// that old stored modules would be corrupt when loaded in the new system.
/// This needs to be done e.g. when switching between the jit/native engine.
///
/// The string is used as a folder and should be named in a way that is
/// easy to interprete for system admins. It should allow easy clearing
/// of old versions.
///
/// See https://github.com/wasmerio/wasmer/issues/2781 for more information
/// on Wasmer's module stability concept.
///
/// ## Version history:
/// - **v1**:<br>
///   cosmwasm_vm < 1.0.0-beta5. This is working well up to Wasmer 2.0.0 as
///   [in wasmvm 1.0.0-beta2](https://github.com/CosmWasm/wasmvm/blob/v1.0.0-beta2/libwasmvm/Cargo.lock#L1412-L1413)
///   and [wasmvm 0.16.3](https://github.com/CosmWasm/wasmvm/blob/v0.16.3/libwasmvm/Cargo.lock#L1408-L1409).
///   Versions that ship with Wasmer 2.1.x such [as wasmvm 1.0.0-beta3](https://github.com/CosmWasm/wasmvm/blob/v1.0.0-beta3/libwasmvm/Cargo.lock#L1534-L1535)
///   to [wasmvm 1.0.0-beta5](https://github.com/CosmWasm/wasmvm/blob/v1.0.0-beta5/libwasmvm/Cargo.lock#L1530-L1531)
///   are broken, i.e. they will crash when reading older v1 modules.
/// - **v2**:<br>
///   Version for cosmwasm_vm 1.0.0-beta5 / wasmvm 1.0.0-beta6 that ships with Wasmer 2.1.1.
/// - **v3**:<br>
///   Version for Wasmer 2.2.0 which contains a [module breaking change to 2.1.x](https://github.com/wasmerio/wasmer/pull/2747).
/// - **v4**:<br>
///   Version for Wasmer 2.3.0 which contains a module breaking change to 2.2.0 that was not reflected in
///   the module header version (<https://github.com/wasmerio/wasmer/issues/3193>). In cosmwasm-vm 1.1.0-1.1.1
///   the old value "v3" is still used along with Wasmer 2.3.0 (bug). From cosmwasm 1.1.2 onwards, this is
///   fixed by bumping to "v4".
/// - **v5**:<br>
<<<<<<< HEAD
///   Version for cosmwasm_vm 1.3+ which adds a sub-folder with the target identier for the modules.
=======
///   A change in memory layout of some types in Rust [std] caused
///   [issues with module deserialization](https://github.com/CosmWasm/wasmvm/issues/426).
///   To work around this, the version was bumped to "v5" here to invalidate these corrupt caches.
>>>>>>> 0739958a
const MODULE_SERIALIZATION_VERSION: &str = "v5";

/// Representation of a directory that contains compiled Wasm artifacts.
pub struct FileSystemCache {
    modules_path: PathBuf,
}

/// An error type that hides system specific error information
/// to ensure deterministic errors across operating systems.
#[derive(Error, Debug)]
pub enum NewFileSystemCacheError {
    #[error("Could not get metadata of cache path")]
    CouldntGetMetadata,
    #[error("The supplied path is readonly")]
    ReadonlyPath,
    #[error("The supplied path already exists but is no directory")]
    ExistsButNoDirectory,
    #[error("Could not create cache path")]
    CouldntCreatePath,
}

impl FileSystemCache {
    /// Construct a new `FileSystemCache` around the specified directory.
    /// The contents of the cache are stored in sub-versioned directories.
    ///
    /// # Safety
    ///
    /// This method is unsafe because there's no way to ensure the artifacts
    /// stored in this cache haven't been corrupted or tampered with.
    pub unsafe fn new(base_path: impl Into<PathBuf>) -> Result<Self, NewFileSystemCacheError> {
        let base_path: PathBuf = base_path.into();
        if base_path.exists() {
            let metadata = base_path
                .metadata()
                .map_err(|_e| NewFileSystemCacheError::CouldntGetMetadata)?;
            if !metadata.is_dir() {
                return Err(NewFileSystemCacheError::ExistsButNoDirectory);
            }
            if metadata.permissions().readonly() {
                return Err(NewFileSystemCacheError::ReadonlyPath);
            }
        } else {
            // Create the directory and any parent directories if they don't yet exist.
            mkdir_p(&base_path).map_err(|_e| NewFileSystemCacheError::CouldntCreatePath)?;
        }

        Ok(Self {
            modules_path: modules_path(
                &base_path,
                current_wasmer_module_version(),
                &Target::default(),
            ),
        })
    }

    /// Loads a serialized module from the file system and returns a module (i.e. artifact + store),
    /// along with the size of the serialized module.
    pub fn load(
        &self,
        checksum: &Checksum,
        engine: &impl AsEngineRef,
    ) -> VmResult<Option<(Module, usize)>> {
        let filename = checksum.to_hex();
        let file_path = self.modules_path.join(filename);

        let result = unsafe { Module::deserialize_from_file(engine, &file_path) };
        match result {
            Ok(module) => {
                let module_size = module_size(&file_path)?;
                Ok(Some((module, module_size)))
            }
            Err(DeserializeError::Io(err)) => match err.kind() {
                io::ErrorKind::NotFound => Ok(None),
                _ => Err(VmError::cache_err(format!(
                    "Error opening module file: {}",
                    err
                ))),
            },
            Err(err) => Err(VmError::cache_err(format!(
                "Error deserializing module: {}",
                err
            ))),
        }
    }

    /// Stores a serialized module to the file system. Returns the size of the serialized module.
    pub fn store(&mut self, checksum: &Checksum, module: &Module) -> VmResult<usize> {
        mkdir_p(&self.modules_path)
            .map_err(|_e| VmError::cache_err("Error creating modules directory"))?;

        let filename = checksum.to_hex();
        let path = self.modules_path.join(filename);
        module
            .serialize_to_file(&path)
            .map_err(|e| VmError::cache_err(format!("Error writing module to disk: {}", e)))?;
        let module_size = module_size(&path)?;
        Ok(module_size)
    }

    /// Removes a serialized module from the file system.
    ///
    /// Returns true if the file existed and false if the file did not exist.
    pub fn remove(&mut self, checksum: &Checksum) -> VmResult<bool> {
        let filename = checksum.to_hex();
        let file_path = self.modules_path.join(filename);

        if file_path.exists() {
            fs::remove_file(file_path)
                .map_err(|_e| VmError::cache_err("Error deleting module from disk"))?;
            Ok(true)
        } else {
            Ok(false)
        }
    }
}

/// Returns the size of the module stored on disk
fn module_size(module_path: &Path) -> VmResult<usize> {
    let module_size: usize = module_path
        .metadata()
        .map_err(|_e| VmError::cache_err("Error getting file metadata"))? // ensure error message is not system specific
        .len()
        .try_into()
        .expect("Could not convert file size to usize");
    Ok(module_size)
}

/// Creates an identifier for the Wasmer `Target` that is used for
/// cache invalidation. The output is reasonable human friendly to be useable
/// in file path component.
fn target_id(target: &Target) -> String {
    // Use a custom Hasher implementation to avoid randomization.
    let mut deterministic_hasher = crc32fast::Hasher::new();
    target.hash(&mut deterministic_hasher);
    let hash = deterministic_hasher.finalize();
    format!("{}-{:08X}", target.triple(), hash) // print 4 byte hash as 8 hex characters
}

/// The path to the latest version of the modules.
fn modules_path(base_path: &Path, wasmer_module_version: u32, target: &Target) -> PathBuf {
    let version_dir = format!(
        "{}-wasmer{}",
        MODULE_SERIALIZATION_VERSION, wasmer_module_version
    );
    let target_dir = target_id(target);
    base_path.join(version_dir).join(target_dir)
}

#[cfg(test)]
mod tests {
    use std::fs;

    use super::*;
    use crate::size::Size;
    use crate::wasm_backend::{compile, make_runtime_store};
    use tempfile::TempDir;
    use wasmer::{imports, Instance as WasmerInstance};
    use wasmer_middlewares::metering::set_remaining_points;

    const TESTING_MEMORY_LIMIT: Option<Size> = Some(Size::mebi(16));
    const TESTING_GAS_LIMIT: u64 = 500_000_000;

    const SOME_WAT: &str = r#"(module
        (type $t0 (func (param i32) (result i32)))
        (func $add_one (export "add_one") (type $t0) (param $p0 i32) (result i32)
            get_local $p0
            i32.const 1
            i32.add))
    "#;

    #[test]
    fn file_system_cache_run() {
        let tmp_dir = TempDir::new().unwrap();
        let mut cache = unsafe { FileSystemCache::new(tmp_dir.path()).unwrap() };

        // Create module
        let wasm = wat::parse_str(SOME_WAT).unwrap();
        let checksum = Checksum::generate(&wasm);

        // Module does not exist
        let store = make_runtime_store(TESTING_MEMORY_LIMIT);
        let cached = cache.load(&checksum, &store).unwrap();
        assert!(cached.is_none());

        // Store module
        let (_engine, module) = compile(&wasm, &[]).unwrap();
        cache.store(&checksum, &module).unwrap();

        // Load module
        let mut store = make_runtime_store(TESTING_MEMORY_LIMIT);
        let cached = cache.load(&checksum, &store).unwrap();
        assert!(cached.is_some());

        // Check the returned module is functional.
        // This is not really testing the cache API but better safe than sorry.
        {
            let (cached_module, module_size) = cached.unwrap();
            assert_eq!(module_size, module.serialize().unwrap().len());
            let import_object = imports! {};
            let instance = WasmerInstance::new(&mut store, &cached_module, &import_object).unwrap();
            set_remaining_points(&mut store, &instance, TESTING_GAS_LIMIT);
            let add_one = instance.exports.get_function("add_one").unwrap();
            let result = add_one.call(&mut store, &[42.into()]).unwrap();
            assert_eq!(result[0].unwrap_i32(), 43);
        }
    }

    #[test]
    fn file_system_cache_store_uses_expected_path() {
        let tmp_dir = TempDir::new().unwrap();
        let mut cache = unsafe { FileSystemCache::new(tmp_dir.path()).unwrap() };

        // Create module
        let wasm = wat::parse_str(SOME_WAT).unwrap();
        let checksum = Checksum::generate(&wasm);

        // Store module
        let (_engine, module) = compile(&wasm, &[]).unwrap();
        cache.store(&checksum, &module).unwrap();

<<<<<<< HEAD
        let mut globber = glob::glob(&format!(
            "{}/v5-wasmer4/**/{}",
=======
        let file_path = format!(
            "{}/v5-wasmer1/{}",
>>>>>>> 0739958a
            tmp_dir.path().to_string_lossy(),
            checksum
        ))
        .expect("Failed to read glob pattern");
        let file_path = globber.next().unwrap().unwrap();
        let _serialized_module = fs::read(file_path).unwrap();
    }

    #[test]
    fn file_system_cache_remove_works() {
        let tmp_dir = TempDir::new().unwrap();
        let mut cache = unsafe { FileSystemCache::new(tmp_dir.path()).unwrap() };

        // Create module
        let wasm = wat::parse_str(SOME_WAT).unwrap();
        let checksum = Checksum::generate(&wasm);

        // Store module
        let (_engine, module) = compile(&wasm, &[]).unwrap();
        cache.store(&checksum, &module).unwrap();

        // It's there
        let store = make_runtime_store(TESTING_MEMORY_LIMIT);
        assert!(cache.load(&checksum, &store).unwrap().is_some());

        // Remove module
        let existed = cache.remove(&checksum).unwrap();
        assert!(existed);

        // it's gone now
        let store = make_runtime_store(TESTING_MEMORY_LIMIT);
        assert!(cache.load(&checksum, &store).unwrap().is_none());

        // Remove again
        let existed = cache.remove(&checksum).unwrap();
        assert!(!existed);
    }

    #[test]
    fn target_id_works() {
        let triple = wasmer::Triple {
            architecture: wasmer::Architecture::X86_64,
            vendor: target_lexicon::Vendor::Nintendo,
            operating_system: target_lexicon::OperatingSystem::Fuchsia,
            environment: target_lexicon::Environment::Gnu,
            binary_format: target_lexicon::BinaryFormat::Coff,
        };
        let target = Target::new(triple.clone(), wasmer::CpuFeature::POPCNT.into());
        let id = target_id(&target);
        assert_eq!(id, "x86_64-nintendo-fuchsia-gnu-coff-01E9F9FE");
        // Changing CPU features changes the hash part
        let target = Target::new(triple, wasmer::CpuFeature::AVX512DQ.into());
        let id = target_id(&target);
        assert_eq!(id, "x86_64-nintendo-fuchsia-gnu-coff-93001945");

        // Works for durrect target (hashing is deterministic);
        let target = Target::default();
        let id1 = target_id(&target);
        let id2 = target_id(&target);
        assert_eq!(id1, id2);
    }

    #[test]
    fn modules_path_works() {
        let base = PathBuf::from("modules");
        let triple = wasmer::Triple {
            architecture: wasmer::Architecture::X86_64,
            vendor: target_lexicon::Vendor::Nintendo,
            operating_system: target_lexicon::OperatingSystem::Fuchsia,
            environment: target_lexicon::Environment::Gnu,
            binary_format: target_lexicon::BinaryFormat::Coff,
        };
        let target = Target::new(triple, wasmer::CpuFeature::POPCNT.into());
        let p = modules_path(&base, 17, &target);
        assert_eq!(
            p.as_os_str(),
            if cfg!(windows) {
                "modules\\v5-wasmer17\\x86_64-nintendo-fuchsia-gnu-coff-01E9F9FE"
            } else {
                "modules/v5-wasmer17/x86_64-nintendo-fuchsia-gnu-coff-01E9F9FE"
            }
        );
    }
}<|MERGE_RESOLUTION|>--- conflicted
+++ resolved
@@ -42,13 +42,9 @@
 ///   the old value "v3" is still used along with Wasmer 2.3.0 (bug). From cosmwasm 1.1.2 onwards, this is
 ///   fixed by bumping to "v4".
 /// - **v5**:<br>
-<<<<<<< HEAD
-///   Version for cosmwasm_vm 1.3+ which adds a sub-folder with the target identier for the modules.
-=======
 ///   A change in memory layout of some types in Rust [std] caused
 ///   [issues with module deserialization](https://github.com/CosmWasm/wasmvm/issues/426).
 ///   To work around this, the version was bumped to "v5" here to invalidate these corrupt caches.
->>>>>>> 0739958a
 const MODULE_SERIALIZATION_VERSION: &str = "v5";
 
 /// Representation of a directory that contains compiled Wasm artifacts.
@@ -269,13 +265,8 @@
         let (_engine, module) = compile(&wasm, &[]).unwrap();
         cache.store(&checksum, &module).unwrap();
 
-<<<<<<< HEAD
         let mut globber = glob::glob(&format!(
             "{}/v5-wasmer4/**/{}",
-=======
-        let file_path = format!(
-            "{}/v5-wasmer1/{}",
->>>>>>> 0739958a
             tmp_dir.path().to_string_lossy(),
             checksum
         ))
