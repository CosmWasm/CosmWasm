[package]
name = "cosmwasm-std"
version.workspace = true
authors = ["Ethan Frey <ethanfrey@users.noreply.github.com>"]
edition = "2021"
description = "Standard library for Wasm based smart contracts on Cosmos blockchains"
repository = "https://github.com/CosmWasm/cosmwasm/tree/main/packages/std"
license = "Apache-2.0"
readme = "README.md"

[package.metadata.docs.rs]
features = ["abort", "cosmwasm_2_2", "staking", "stargate"]

[features]
default = ["abort", "iterator", "std"]
abort = []
std = []
# iterator allows us to iterate over all DB items in a given range
# optional as some merkle stores (like tries) don't support this
# given Ethereum 1.0, 2.0, Substrate, and other major projects use Tries
# we keep this optional, to allow possible future integration (or different Cosmos Backends)
iterator = []
# staking exposes bindings to a required staking moudle in the runtime, via new
# CosmosMsg types, and new QueryRequest types. This should only be enabled on contracts
# that require these types, so other contracts can be used on systems with eg. PoA consensus
staking = []
# stargate enables stargate-dependent messages and queries, like raw protobuf messages
# as well as ibc-related functionality
stargate = []
# This feature makes `BankQuery::Supply` available for the contract to call, but requires
# the host blockchain to run CosmWasm `1.1.0` or higher.
cosmwasm_1_1 = []
# This feature makes `GovMsg::VoteWeighted` available for the contract to call, but requires
# the host blockchain to run CosmWasm `1.2.0` or higher.
cosmwasm_1_2 = ["cosmwasm_1_1"]
# This feature makes `BankQuery::DenomMetadata` available for the contract to call, but requires
# the host blockchain to run CosmWasm `1.3.0` or higher.
cosmwasm_1_3 = ["cosmwasm_1_2"]
# Together with the `iterator` feature this enables additional imports for more
# efficient iteration over DB keys or values.
# It also makes `DistributionQuery::{DelegationRewards, DelegationTotalRewards, DelegatorValidators}`
# available for the contract to call.
# It requires the host blockchain to run CosmWasm `1.4.0` or higher.
cosmwasm_1_4 = ["cosmwasm_1_3"]
# This enables functionality that is only available on 2.0 chains.
# It adds `CosmosMsg::Any`, replacing `CosmosMsg::Stargate`. It also adds `QueryRequest::Grpc`.
cosmwasm_2_0 = ["cosmwasm_1_4"]
# This enables functionality that is only available on 2.1 chains.
# It adds verification and key recovery for the secp256r1 elliptic curve.
cosmwasm_2_1 = ["cosmwasm_2_0"]
# This enables functionality that is only available on 2.2 chains.
# It adds `IbcMsg::PayPacketFee` and `IbcMsg::PayPacketFeeAsync`.
cosmwasm_2_2 = ["cosmwasm_2_1"]

[dependencies]
base64 = "0.22.0"
bnum = "0.11.0"
<<<<<<< HEAD
cosmwasm-core = { version = "2.1.3", path = "../core" }
cosmwasm-derive = { version = "2.1.3", path = "../derive" }
cw-schema = { version = "2.1.3", path = "../cw-schema" }
=======
cosmwasm-core = { version = "2.2.0-rc.1", path = "../core" }
cosmwasm-derive = { version = "2.2.0-rc.1", path = "../derive" }
>>>>>>> be905f33
derive_more = { version = "1.0.0-beta.6", default-features = false, features = [
    "debug",
] }
hex = "0.4"
schemars = { workspace = true }
sha2 = "0.10.3"
serde = { workspace = true, features = ["std"] }
serde-json-wasm = { version = "1.0.1", default-features = false, features = [
    "std",
] }
static_assertions = "1.1.0"
thiserror = "1.0.26"
rmp-serde = "1.3.0"

[target.'cfg(not(target_arch = "wasm32"))'.dependencies]
bech32 = "0.11.0"
cosmwasm-crypto = { version = "2.2.0-rc.1", path = "../crypto" }
rand_core = { version = "0.6.4", features = ["getrandom"] }

[dev-dependencies]
cosmwasm-core = { path = "../core", version = "2.2.0-rc.1" }
cosmwasm-schema = { version = "2.2.0-rc.1", path = "../schema" }
# The chrono dependency is only used in an example, which Rust compiles for us. If this causes trouble, remove it.
chrono = { version = "0.4", default-features = false, features = [
    "alloc",
    "std",
] }
crc32fast = "1.3.2"
hex-literal = "0.4.1"
paste = "1.0.15"
proptest = { version = "1.5.0", default-features = false, features = [
    "attr-macro",
    "std",
] }
serde_json = "1.0.81"<|MERGE_RESOLUTION|>--- conflicted
+++ resolved
@@ -55,14 +55,9 @@
 [dependencies]
 base64 = "0.22.0"
 bnum = "0.11.0"
-<<<<<<< HEAD
-cosmwasm-core = { version = "2.1.3", path = "../core" }
-cosmwasm-derive = { version = "2.1.3", path = "../derive" }
-cw-schema = { version = "2.1.3", path = "../cw-schema" }
-=======
 cosmwasm-core = { version = "2.2.0-rc.1", path = "../core" }
 cosmwasm-derive = { version = "2.2.0-rc.1", path = "../derive" }
->>>>>>> be905f33
+cw-schema = { version = "2.2.0-rc.1", path = "../cw-schema" }
 derive_more = { version = "1.0.0-beta.6", default-features = false, features = [
     "debug",
 ] }
