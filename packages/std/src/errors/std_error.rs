use core::fmt;

use super::{impl_from_err, BT};
use thiserror::Error;

use crate::errors::{RecoverPubkeyError, VerificationError};

/// Structured error type for init, execute and query.
///
/// This can be serialized and passed over the Wasm/VM boundary, which allows us to use structured
/// error types in e.g. integration tests. In that process backtraces are stripped off.
///
/// The prefix "Std" means "the standard error within the standard library". This is not the only
/// result/error type in cosmwasm-std.
///
/// When new cases are added, they should describe the problem rather than what was attempted (e.g.
/// InvalidBase64 is preferred over Base64DecodingErr). In the long run this allows us to get rid of
/// the duplication in "StdError::FooErr".
///
/// Checklist for adding a new error:
/// - Add enum case
/// - Add creator function in std_error_helpers.rs
#[derive(Error, Debug)]
pub enum StdError {
    #[error("Verification error: {source}")]
    VerificationErr {
        source: VerificationError,
        backtrace: BT,
    },
    #[error("Recover pubkey error: {source}")]
    RecoverPubkeyErr {
        source: RecoverPubkeyError,
        backtrace: BT,
    },
    /// Whenever there is no specific error type available
    #[error("Generic error: {msg}")]
    GenericErr { msg: String, backtrace: BT },
    #[error("Invalid Base64 string: {msg}")]
    InvalidBase64 { msg: String, backtrace: BT },
    #[error("Invalid data size: expected={expected} actual={actual}")]
    InvalidDataSize {
        expected: u64,
        actual: u64,
        backtrace: BT,
    },
    #[error("Invalid hex string: {msg}")]
    InvalidHex { msg: String, backtrace: BT },
    /// Whenever UTF-8 bytes cannot be decoded into a unicode string, e.g. in String::from_utf8 or str::from_utf8.
    #[error("Cannot decode UTF8 bytes into string: {msg}")]
    InvalidUtf8 { msg: String, backtrace: BT },
    #[error("{kind} not found")]
    NotFound { kind: String, backtrace: BT },
    #[error("Error parsing into type {target_type}: {msg}")]
    ParseErr {
        /// the target type that was attempted
        target_type: String,
        msg: String,
        backtrace: BT,
    },
    #[error("Error serializing type {source_type}: {msg}")]
    SerializeErr {
        /// the source type that was attempted
        source_type: String,
        msg: String,
        backtrace: BT,
    },
    #[error("Overflow: {source}")]
    Overflow {
        source: OverflowError,
        backtrace: BT,
    },
    #[error("Divide by zero: {source}")]
    DivideByZero {
        source: DivideByZeroError,
        backtrace: BT,
    },
    #[error("Conversion error: ")]
    ConversionOverflow {
        source: ConversionOverflowError,
        backtrace: BT,
    },
}

impl_from_err!(
    ConversionOverflowError,
    StdError,
    StdError::ConversionOverflow
);

impl StdError {
    pub fn verification_err(source: VerificationError) -> Self {
        StdError::VerificationErr {
            source,
            backtrace: BT::capture(),
        }
    }

    pub fn recover_pubkey_err(source: RecoverPubkeyError) -> Self {
        StdError::RecoverPubkeyErr {
            source,
            backtrace: BT::capture(),
        }
    }

    pub fn generic_err(msg: impl Into<String>) -> Self {
        StdError::GenericErr {
            msg: msg.into(),
            backtrace: BT::capture(),
        }
    }

    pub fn invalid_base64(msg: impl ToString) -> Self {
        StdError::InvalidBase64 {
            msg: msg.to_string(),
            backtrace: BT::capture(),
        }
    }

    pub fn invalid_data_size(expected: usize, actual: usize) -> Self {
        StdError::InvalidDataSize {
            // Cast is safe because usize is 32 or 64 bit large in all environments we support
            expected: expected as u64,
            actual: actual as u64,
            backtrace: BT::capture(),
        }
    }

    pub fn invalid_hex(msg: impl ToString) -> Self {
        StdError::InvalidHex {
            msg: msg.to_string(),
            backtrace: BT::capture(),
        }
    }

    pub fn invalid_utf8(msg: impl ToString) -> Self {
        StdError::InvalidUtf8 {
            msg: msg.to_string(),
            backtrace: BT::capture(),
        }
    }

    pub fn not_found(kind: impl Into<String>) -> Self {
        StdError::NotFound {
            kind: kind.into(),
            backtrace: BT::capture(),
        }
    }

    pub fn parse_err(target: impl Into<String>, msg: impl ToString) -> Self {
        StdError::ParseErr {
            target_type: target.into(),
            msg: msg.to_string(),
            backtrace: BT::capture(),
        }
    }

    pub fn serialize_err(source: impl Into<String>, msg: impl ToString) -> Self {
        StdError::SerializeErr {
            source_type: source.into(),
            msg: msg.to_string(),
            backtrace: BT::capture(),
        }
    }

    pub fn overflow(source: OverflowError) -> Self {
        StdError::Overflow {
            source,
            backtrace: BT::capture(),
        }
    }

    pub fn divide_by_zero(source: DivideByZeroError) -> Self {
        StdError::DivideByZero {
            source,
            backtrace: BT::capture(),
        }
    }
}

impl PartialEq<StdError> for StdError {
    fn eq(&self, rhs: &StdError) -> bool {
        match self {
            StdError::VerificationErr {
                source,
                backtrace: _,
            } => {
                if let StdError::VerificationErr {
                    source: rhs_source,
                    backtrace: _,
                } = rhs
                {
                    source == rhs_source
                } else {
                    false
                }
            }
            StdError::RecoverPubkeyErr {
                source,
                backtrace: _,
            } => {
                if let StdError::RecoverPubkeyErr {
                    source: rhs_source,
                    backtrace: _,
                } = rhs
                {
                    source == rhs_source
                } else {
                    false
                }
            }
            StdError::GenericErr { msg, backtrace: _ } => {
                if let StdError::GenericErr {
                    msg: rhs_msg,
                    backtrace: _,
                } = rhs
                {
                    msg == rhs_msg
                } else {
                    false
                }
            }
            StdError::InvalidBase64 { msg, backtrace: _ } => {
                if let StdError::InvalidBase64 {
                    msg: rhs_msg,
                    backtrace: _,
                } = rhs
                {
                    msg == rhs_msg
                } else {
                    false
                }
            }
            StdError::InvalidDataSize {
                expected,
                actual,
                backtrace: _,
            } => {
                if let StdError::InvalidDataSize {
                    expected: rhs_expected,
                    actual: rhs_actual,
                    backtrace: _,
                } = rhs
                {
                    expected == rhs_expected && actual == rhs_actual
                } else {
                    false
                }
            }
            StdError::InvalidHex { msg, backtrace: _ } => {
                if let StdError::InvalidHex {
                    msg: rhs_msg,
                    backtrace: _,
                } = rhs
                {
                    msg == rhs_msg
                } else {
                    false
                }
            }
            StdError::InvalidUtf8 { msg, backtrace: _ } => {
                if let StdError::InvalidUtf8 {
                    msg: rhs_msg,
                    backtrace: _,
                } = rhs
                {
                    msg == rhs_msg
                } else {
                    false
                }
            }
            StdError::NotFound { kind, backtrace: _ } => {
                if let StdError::NotFound {
                    kind: rhs_kind,
                    backtrace: _,
                } = rhs
                {
                    kind == rhs_kind
                } else {
                    false
                }
            }
            StdError::ParseErr {
                target_type,
                msg,
                backtrace: _,
            } => {
                if let StdError::ParseErr {
                    target_type: rhs_target_type,
                    msg: rhs_msg,
                    backtrace: _,
                } = rhs
                {
                    target_type == rhs_target_type && msg == rhs_msg
                } else {
                    false
                }
            }
            StdError::SerializeErr {
                source_type,
                msg,
                backtrace: _,
            } => {
                if let StdError::SerializeErr {
                    source_type: rhs_source_type,
                    msg: rhs_msg,
                    backtrace: _,
                } = rhs
                {
                    source_type == rhs_source_type && msg == rhs_msg
                } else {
                    false
                }
            }
            StdError::Overflow {
                source,
                backtrace: _,
            } => {
                if let StdError::Overflow {
                    source: rhs_source,
                    backtrace: _,
                } = rhs
                {
                    source == rhs_source
                } else {
                    false
                }
            }
            StdError::DivideByZero {
                source,
                backtrace: _,
            } => {
                if let StdError::DivideByZero {
                    source: rhs_source,
                    backtrace: _,
                } = rhs
                {
                    source == rhs_source
                } else {
                    false
                }
            }
            StdError::ConversionOverflow {
                source,
                backtrace: _,
            } => {
                if let StdError::ConversionOverflow {
                    source: rhs_source,
                    backtrace: _,
                } = rhs
                {
                    source == rhs_source
                } else {
                    false
                }
            }
        }
    }
}

impl From<core::str::Utf8Error> for StdError {
    fn from(source: core::str::Utf8Error) -> Self {
        Self::invalid_utf8(source)
    }
}

impl From<alloc::string::FromUtf8Error> for StdError {
    fn from(source: alloc::string::FromUtf8Error) -> Self {
        Self::invalid_utf8(source)
    }
}

impl From<VerificationError> for StdError {
    fn from(source: VerificationError) -> Self {
        Self::verification_err(source)
    }
}

impl From<RecoverPubkeyError> for StdError {
    fn from(source: RecoverPubkeyError) -> Self {
        Self::recover_pubkey_err(source)
    }
}

impl From<OverflowError> for StdError {
    fn from(source: OverflowError) -> Self {
        Self::overflow(source)
    }
}

impl From<DivideByZeroError> for StdError {
    fn from(source: DivideByZeroError) -> Self {
        Self::divide_by_zero(source)
    }
}

/// `StdResult` is typically used in scenarios where a function within the contract needs to return a result or indicate an error
/// that is specific to the contract's internal operations. Since the error component of `StdResult` is not meant for JSON serialization,
/// it should be used with caution when designing functions that interact with external systems or data formats.
pub type StdResult<T> = core::result::Result<T, StdError>;
/// Indicates operations that are prone to overflow.
/// Used to mark numerical operations where overflow checks are necessary.

#[derive(Error, Debug, PartialEq, Eq)]
pub enum OverflowOperation {
    Add,
    Sub,
    Mul,
    Pow,
    Shr,
    Shl,
}

impl fmt::Display for OverflowOperation {
    fn fmt(&self, f: &mut fmt::Formatter) -> fmt::Result {
        write!(f, "{self:?}")
    }
}
/// An error struct used when a numeric operation results in an overflow.
#[derive(Error, Debug, PartialEq, Eq)]
#[error("Cannot {operation} with given operands")]
pub struct OverflowError {
    pub operation: OverflowOperation,
}

impl OverflowError {
    pub fn new(operation: OverflowOperation) -> Self {
        Self { operation }
    }
}

/// The error returned by [`TryFrom`] conversions that overflow, for example
/// when converting from [`Uint256`] to [`Uint128`].
///
/// [`TryFrom`]: core::convert::TryFrom
/// [`Uint256`]: crate::Uint256
/// [`Uint128`]: crate::Uint128
#[derive(Error, Debug, PartialEq, Eq)]
#[error("Error converting {source_type} to {target_type}")]
pub struct ConversionOverflowError {
    pub source_type: &'static str,
    pub target_type: &'static str,
}

impl ConversionOverflowError {
    pub fn new(source_type: &'static str, target_type: &'static str) -> Self {
        Self {
            source_type,
            target_type,
        }
    }
}
///An error struct used when a division operation in a contract attempts to divide by zero.
#[derive(Error, Debug, Default, PartialEq, Eq)]
#[error("Cannot divide by zero")]
pub struct DivideByZeroError;

impl DivideByZeroError {
    pub fn new() -> Self {
        Self
    }
}

#[derive(Error, Debug, PartialEq, Eq)]
pub enum DivisionError {
    #[error("Divide by zero")]
    DivideByZero,

    #[error("Overflow in division")]
    Overflow,
}
<<<<<<< HEAD
/// Errors that occur when multiplying a value by a ratio in a checked manner.
/// Ensures overflow safety in the operation.
=======
/// Errors that occur when multiplying a value by a [Fraction](crate::Fraction) in a checked manner.
/// Ensures precision and overflow safety in the operation.
>>>>>>> 32b98529
#[derive(Error, Debug, PartialEq, Eq)]
pub enum CheckedMultiplyFractionError {
    #[error("{0}")]
    DivideByZero(#[from] DivideByZeroError),

    #[error("{0}")]
    ConversionOverflow(#[from] ConversionOverflowError),

    #[error("{0}")]
    Overflow(#[from] OverflowError),
}
/// Represents errors during safe multiplication of a number by a fraction.
/// Ensures accuracy and overflow prevention in calculations.
#[derive(Error, Debug, PartialEq, Eq)]
pub enum CheckedMultiplyRatioError {
    #[error("Denominator must not be zero")]
    DivideByZero,

    #[error("Multiplication overflow")]
    Overflow,
}
/// Errors that occur when safely converting from a ratio type.
/// Ensures mathematical accuracy and prevents potential overflow issues.
#[derive(Error, Debug, PartialEq, Eq)]
pub enum CheckedFromRatioError {
    #[error("Denominator must not be zero")]
    DivideByZero,

    #[error("Overflow")]
    Overflow,
}

#[derive(Error, Debug, PartialEq, Eq)]
#[error("Round up operation failed because of overflow")]
pub struct RoundUpOverflowError;

#[derive(Error, Debug, PartialEq, Eq)]
#[error("Round down operation failed because of overflow")]
pub struct RoundDownOverflowError;
/// General errors related to operations with coins,
/// such as invalid amounts or unsupported denominations.
#[derive(Error, Debug, PartialEq, Eq)]
pub enum CoinsError {
    #[error("Duplicate denom")]
    DuplicateDenom,
}

impl From<CoinsError> for StdError {
    fn from(value: CoinsError) -> Self {
        Self::generic_err(format!("Creating Coins: {value}"))
    }
}
/// Errors encountered when parsing coin values from strings.
/// Ensures that coin strings are in the correct format and valid.
#[derive(Error, Debug, PartialEq, Eq)]
pub enum CoinFromStrError {
    #[error("Missing denominator")]
    MissingDenom,
    #[error("Missing amount or non-digit characters in amount")]
    MissingAmount,
    #[error("Invalid amount: {0}")]
    InvalidAmount(core::num::ParseIntError),
}

impl From<core::num::ParseIntError> for CoinFromStrError {
    fn from(value: core::num::ParseIntError) -> Self {
        Self::InvalidAmount(value)
    }
}

impl From<CoinFromStrError> for StdError {
    fn from(value: CoinFromStrError) -> Self {
        Self::generic_err(format!("Parsing Coin: {value}"))
    }
}

#[cfg(test)]
mod tests {
    use super::*;
    use core::str;

    // constructors

    // example of reporting contract errors with format!
    #[test]
    fn generic_err_owned() {
        let guess = 7;
        let error = StdError::generic_err(format!("{guess} is too low"));
        match error {
            StdError::GenericErr { msg, .. } => {
                assert_eq!(msg, String::from("7 is too low"));
            }
            e => panic!("unexpected error, {e:?}"),
        }
    }

    // example of reporting static contract errors
    #[test]
    fn generic_err_ref() {
        let error = StdError::generic_err("not implemented");
        match error {
            StdError::GenericErr { msg, .. } => assert_eq!(msg, "not implemented"),
            e => panic!("unexpected error, {e:?}"),
        }
    }

    #[test]
    fn invalid_base64_works_for_strings() {
        let error = StdError::invalid_base64("my text");
        match error {
            StdError::InvalidBase64 { msg, .. } => {
                assert_eq!(msg, "my text");
            }
            _ => panic!("expect different error"),
        }
    }

    #[test]
    fn invalid_base64_works_for_errors() {
        let original = base64::DecodeError::InvalidLength;
        let error = StdError::invalid_base64(original);
        match error {
            StdError::InvalidBase64 { msg, .. } => {
                assert_eq!(msg, "Encoded text cannot have a 6-bit remainder.");
            }
            _ => panic!("expect different error"),
        }
    }

    #[test]
    fn invalid_data_size_works() {
        let error = StdError::invalid_data_size(31, 14);
        match error {
            StdError::InvalidDataSize {
                expected, actual, ..
            } => {
                assert_eq!(expected, 31);
                assert_eq!(actual, 14);
            }
            _ => panic!("expect different error"),
        }
    }

    #[test]
    fn invalid_hex_works_for_strings() {
        let error = StdError::invalid_hex("my text");
        match error {
            StdError::InvalidHex { msg, .. } => {
                assert_eq!(msg, "my text");
            }
            _ => panic!("expect different error"),
        }
    }

    #[test]
    fn invalid_hex_works_for_errors() {
        let original = hex::FromHexError::OddLength;
        let error = StdError::invalid_hex(original);
        match error {
            StdError::InvalidHex { msg, .. } => {
                assert_eq!(msg, "Odd number of digits");
            }
            _ => panic!("expect different error"),
        }
    }

    #[test]
    fn invalid_utf8_works_for_strings() {
        let error = StdError::invalid_utf8("my text");
        match error {
            StdError::InvalidUtf8 { msg, .. } => {
                assert_eq!(msg, "my text");
            }
            _ => panic!("expect different error"),
        }
    }

    #[test]
    fn invalid_utf8_works_for_errors() {
        let original = String::from_utf8(vec![0x80]).unwrap_err();
        let error = StdError::invalid_utf8(original);
        match error {
            StdError::InvalidUtf8 { msg, .. } => {
                assert_eq!(msg, "invalid utf-8 sequence of 1 bytes from index 0");
            }
            _ => panic!("expect different error"),
        }
    }

    #[test]
    fn not_found_works() {
        let error = StdError::not_found("gold");
        match error {
            StdError::NotFound { kind, .. } => assert_eq!(kind, "gold"),
            _ => panic!("expect different error"),
        }
    }

    #[test]
    fn parse_err_works() {
        let error = StdError::parse_err("Book", "Missing field: title");
        match error {
            StdError::ParseErr {
                target_type, msg, ..
            } => {
                assert_eq!(target_type, "Book");
                assert_eq!(msg, "Missing field: title");
            }
            _ => panic!("expect different error"),
        }
    }

    #[test]
    fn serialize_err_works() {
        let error = StdError::serialize_err("Book", "Content too long");
        match error {
            StdError::SerializeErr {
                source_type, msg, ..
            } => {
                assert_eq!(source_type, "Book");
                assert_eq!(msg, "Content too long");
            }
            _ => panic!("expect different error"),
        }
    }

    #[test]
    fn underflow_works_for_u128() {
        let error = StdError::overflow(OverflowError::new(OverflowOperation::Sub));
        assert!(matches!(
            error,
            StdError::Overflow {
                source: OverflowError {
                    operation: OverflowOperation::Sub
                },
                ..
            }
        ));
    }

    #[test]
    fn overflow_works_for_i64() {
        let error = StdError::overflow(OverflowError::new(OverflowOperation::Sub));
        assert!(matches!(
            error,
            StdError::Overflow {
                source: OverflowError {
                    operation: OverflowOperation::Sub
                },
                ..
            }
        ));
    }

    #[test]
    fn divide_by_zero_works() {
        let error = StdError::divide_by_zero(DivideByZeroError);
        assert!(matches!(
            error,
            StdError::DivideByZero {
                source: DivideByZeroError,
                ..
            }
        ));
    }

    #[test]
    fn implements_debug() {
        let error: StdError = StdError::from(OverflowError::new(OverflowOperation::Sub));
        let embedded = format!("Debug: {error:?}");
        let expected = r#"Debug: Overflow { source: OverflowError { operation: Sub }, backtrace: <disabled> }"#;
        assert_eq!(embedded, expected);
    }

    #[test]
    fn implements_display() {
        let error: StdError = StdError::from(OverflowError::new(OverflowOperation::Sub));
        let embedded = format!("Display: {error}");
        assert_eq!(
            embedded,
            "Display: Overflow: Cannot Sub with given operands"
        );
    }

    #[test]
    fn implements_partial_eq() {
        let u1 = StdError::from(OverflowError::new(OverflowOperation::Sub));
        let u2 = StdError::from(OverflowError::new(OverflowOperation::Sub));
        let s1 = StdError::serialize_err("Book", "Content too long");
        let s2 = StdError::serialize_err("Book", "Content too long");
        let s3 = StdError::serialize_err("Book", "Title too long");
        assert_eq!(u1, u2);
        assert_ne!(u1, s1);
        assert_eq!(s1, s2);
        assert_ne!(s1, s3);
    }

    #[test]
    fn from_std_str_utf8error_works() {
        let broken = b"Hello \xF0\x90\x80World";
        let error: StdError = str::from_utf8(broken).unwrap_err().into();
        match error {
            StdError::InvalidUtf8 { msg, .. } => {
                assert_eq!(msg, "invalid utf-8 sequence of 3 bytes from index 6")
            }
            err => panic!("Unexpected error: {err:?}"),
        }
    }

    #[test]
    fn from_std_string_from_utf8error_works() {
        let error: StdError = String::from_utf8(b"Hello \xF0\x90\x80World".to_vec())
            .unwrap_err()
            .into();
        match error {
            StdError::InvalidUtf8 { msg, .. } => {
                assert_eq!(msg, "invalid utf-8 sequence of 3 bytes from index 6")
            }
            err => panic!("Unexpected error: {err:?}"),
        }
    }
}<|MERGE_RESOLUTION|>--- conflicted
+++ resolved
@@ -468,13 +468,8 @@
     #[error("Overflow in division")]
     Overflow,
 }
-<<<<<<< HEAD
-/// Errors that occur when multiplying a value by a ratio in a checked manner.
+/// Errors that occur when multiplying a value by a [Fraction](crate::Fraction) in a checked manner.
 /// Ensures overflow safety in the operation.
-=======
-/// Errors that occur when multiplying a value by a [Fraction](crate::Fraction) in a checked manner.
-/// Ensures precision and overflow safety in the operation.
->>>>>>> 32b98529
 #[derive(Error, Debug, PartialEq, Eq)]
 pub enum CheckedMultiplyFractionError {
     #[error("{0}")]
